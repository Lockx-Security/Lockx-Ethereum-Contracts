// SPDX-License-Identifier: BUSL-1.1
// Copyright © 2025 Lockx. All rights reserved.
// This software is licensed under the Business Source License 1.1 (BUSL-1.1).
// You may use, modify, and distribute this code for non-commercial purposes only.
// For commercial use, you must obtain a license from Lockx.io.
// On or after January 1, 2029, this code will be made available under the MIT License.
pragma solidity ^0.8.30;

import '@openzeppelin/contracts/token/ERC721/ERC721.sol';
import '@openzeppelin/contracts/utils/cryptography/ECDSA.sol';
import '@openzeppelin/contracts/utils/cryptography/EIP712.sol';

/**
 * @title SignatureVerification
 * @notice Provides signature-based authorization for contract operations using EIP‑712.
 * @dev Each Lockbox references an active Lockbox public key that must sign operations.
 *      The contract stores a nonce to prevent replay attacks.
 */
contract SignatureVerification is EIP712 {
    using ECDSA for bytes32;

    /// @notice Enumerates the possible operations that require Lockbox key authorization.
    enum OperationType {
        ROTATE_KEY,
        WITHDRAW_ETH,
        WITHDRAW_ERC20,
        WITHDRAW_NFT,
        BURN_LOCKBOX,
        SET_TOKEN_URI,
        BATCH_WITHDRAW,
        SWAP_ASSETS
    }

    /// @dev Gas-cheap pointer to the Lockbox ERC-721 (set once in constructor).
    ERC721 immutable _erc721;

    /**
     * @dev Stores authorization data for each Lockbox.
     * @param nonce Monotonically increasing value to prevent signature replay.
     * @param activeLockboxPublicKey The public key currently authorized to sign operations for this Lockbox.
     */
    struct TokenAuth {
        address activeLockboxPublicKey;
        uint96 nonce;
        bytes32 referenceId;
    }

    /// @dev Mapping from Lockbox token ID to its TokenAuth.
    mapping(uint256 => TokenAuth) private _tokenAuth;


    /* ─────────────────── Errors ────────────────────── */
    error NotOwner();
    error InvalidMessageHash();
    error InvalidSignature();
    error AlreadyInitialized();
    error ZeroKey();
    error InvalidReferenceId();


    /* ─────────────────── EIP-712 setup ───────────────────── */

    /**
     * @dev Typehash for the operation, including tokenId, nonce, opType (as uint8),
     *      and a bytes32 hash of the data.
     */
    bytes32 private constant OPERATION_TYPEHASH =
        keccak256('Operation(uint256 tokenId,uint256 nonce,uint8 opType,bytes32 dataHash)');

    /**
     * @notice Constructor that sets the reference to the ERC721 contract for Lockbox ownership checks.
     * @param erc721Address The address of the ERC721 contract that mints/owns the Lockboxs.
     */
    constructor(address erc721Address) EIP712('Lockx', '5') {
        _erc721 = ERC721(erc721Address);
    }

    /**
     * @notice Initializes the Lockbox data with a public key, nonce, and referenceId.
     * @dev Intended to be called once upon minting a new Lockbox.
     * @param tokenId The ID of the Lockbox being initialized.
     * @param lockboxPublicKey The public key that will sign operations for this Lockbox.
     * @param referenceId The off-chain tracking identifier for this Lockbox.
     */
    function _initialize(uint256 tokenId, address lockboxPublicKey) internal {

        if (_tokenAuth[tokenId].activeLockboxPublicKey != address(0)) {
            revert AlreadyInitialized();
        }

        _tokenAuth[tokenId].activeLockboxPublicKey = lockboxPublicKey;
<<<<<<< HEAD
        _tokenAuth[tokenId].nonce = 0;
=======
        _tokenAuth[tokenId].nonce = 1;
        _tokenAuth[tokenId].referenceId = referenceId;
>>>>>>> 30b268f8
    }

    /**
     * @notice Modifier that checks the caller is the owner of the specified token.
     * @param tokenId The ID of the Lockbox to check ownership against.
     */
    modifier onlyTokenOwner(uint256 tokenId) {
        if (_erc721.ownerOf(tokenId) != msg.sender) revert NotOwner();
        _;
    }

    /**
     * @notice Verifies an EIP‑712 signature for a specific operation.
     * @param tokenId The ID of the Lockbox.
     * @param messageHash The EIP‑712 digest that was signed.
     * @param signature The Lockbox private key signature to verify.
     * @param newLockboxPublicKey The new Lockbox public key (if rotating the key).
     * @param opType The operation being authorized.
     * @param data Encoded parameters for the specific operation.
     *
     * Requirements:
     * - The EIP-712 message digest must match `messageHash`.
     * - The signature must be valid for the current, active Lockbox public key.
     * - On successful verification, the nonce increments.
     * - If `opType` is `ROTATE_KEY`, the Lockbox public key is updated to `newLockboxPublicKey`.
     */
    function _verifySignature(
        uint256 tokenId,
        bytes32 messageHash,
        bytes memory signature,
        address newLockboxPublicKey,
        OperationType opType,
        bytes memory data
    ) internal {
        TokenAuth storage tokenAuth = _tokenAuth[tokenId];

        // Compute the hash of the operation data.
        bytes32 dataHash = keccak256(data);
        bytes32 structHash = keccak256(
            abi.encode(OPERATION_TYPEHASH, tokenId, tokenAuth.nonce, uint8(opType), dataHash)
        );
        bytes32 expectedHash = _hashTypedDataV4(structHash);

        if (messageHash != expectedHash) {
            revert InvalidMessageHash();
        }

        address signer = expectedHash.recover(signature);
        if (signer != tokenAuth.activeLockboxPublicKey) {
            revert InvalidSignature();
        }

        // Increment nonce after successful verification.
        tokenAuth.nonce++;

        // If rotating the key, update the active Lockbox public key.
        if (opType == OperationType.ROTATE_KEY && newLockboxPublicKey != address(0)) {
            tokenAuth.activeLockboxPublicKey = newLockboxPublicKey;
        }
    }

    function _purgeAuth(uint256 tokenId) internal {
        delete _tokenAuth[tokenId];
    }


    /* ─────────────────── Token-gated view functions ────────────────────── */

    /**
     * @notice Retrieves the current Lockbox public key for the given Lockbox.
     * @param tokenId The ID of the Lockbox.
     * @return The currently active Lockbox public key.
     *
     * Requirements:
     * - Caller must be the owner of `tokenId`.
     */
    function getActiveLockboxPublicKeyForToken(
        uint256 tokenId
    ) external view onlyTokenOwner(tokenId) returns (address) {
        return _tokenAuth[tokenId].activeLockboxPublicKey;
    }

    /**
     * @notice Retrieves the current nonce for the given Lockbox.
     * @param tokenId The ID of the Lockbox.
     * @return The current nonce used for signature verification.
     *
     * Requirements:
     * - Caller must be the owner of `tokenId`.
     */
    function getNonce(uint256 tokenId) external view onlyTokenOwner(tokenId) returns (uint256) {
        return uint256(_tokenAuth[tokenId].nonce);
    }
    
    /**
     * @dev Internal function to verify that the provided referenceId matches the stored one.
     * @param tokenId The ID of the Lockbox.
     * @param referenceId The referenceId to verify.
     */
    function _verifyReferenceId(uint256 tokenId, bytes32 referenceId) internal view {
        if (_tokenAuth[tokenId].referenceId != referenceId) {
            revert InvalidReferenceId();
        }
    }
    
    /**
     * @dev Internal function to get the stored referenceId for a Lockbox.
     * @param tokenId The ID of the Lockbox.
     * @return The stored referenceId.
     */
    function _getReferenceId(uint256 tokenId) internal view returns (bytes32) {
        return _tokenAuth[tokenId].referenceId;

     * @dev Internal function to get the current active key for a Lockbox.
     * @param tokenId The ID of the Lockbox.
     * @return The currently active Lockbox public key.
     */
    function _getActiveLockboxPublicKey(uint256 tokenId) internal view returns (address) {
        return _tokenAuth[tokenId].activeLockboxPublicKey;

    }
}<|MERGE_RESOLUTION|>--- conflicted
+++ resolved
@@ -89,12 +89,8 @@
         }
 
         _tokenAuth[tokenId].activeLockboxPublicKey = lockboxPublicKey;
-<<<<<<< HEAD
         _tokenAuth[tokenId].nonce = 0;
-=======
-        _tokenAuth[tokenId].nonce = 1;
-        _tokenAuth[tokenId].referenceId = referenceId;
->>>>>>> 30b268f8
+
     }
 
     /**
