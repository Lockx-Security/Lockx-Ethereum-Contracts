--- conflicted
+++ resolved
@@ -185,7 +185,6 @@
     }
     
     /**
-<<<<<<< HEAD
      * @dev Internal function to verify that the provided referenceId matches the stored one.
      * @param tokenId The ID of the Lockbox.
      * @param referenceId The referenceId to verify.
@@ -203,13 +202,13 @@
      */
     function _getReferenceId(uint256 tokenId) internal view returns (bytes32) {
         return _tokenAuth[tokenId].referenceId;
-=======
+
      * @dev Internal function to get the current active key for a Lockbox.
      * @param tokenId The ID of the Lockbox.
      * @return The currently active Lockbox public key.
      */
     function _getActiveLockboxPublicKey(uint256 tokenId) internal view returns (address) {
         return _tokenAuth[tokenId].activeLockboxPublicKey;
->>>>>>> b5788373
+
     }
 }