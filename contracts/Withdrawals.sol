// SPDX-License-Identifier: BUSL-1.1
// Copyright © 2025 Lockx. All rights reserved.
// This software is licensed under the Business Source License 1.1 (BUSL-1.1).
// You may use, modify, and distribute this code for non-commercial purposes only.
// For commercial use, you must obtain a license from Lockx.io.
// On or after January 1, 2029, this code will be made available under the MIT License.
pragma solidity ^0.8.30;

import '@openzeppelin/contracts/token/ERC20/utils/SafeERC20.sol';
import '@openzeppelin/contracts/token/ERC20/IERC20.sol';
import '@openzeppelin/contracts/utils/ReentrancyGuard.sol';
import '@openzeppelin/contracts/token/ERC721/IERC721.sol';
import './Deposits.sol';

/**
 * @title Withdrawals
 * @dev Signature-gated withdraw, swap, and view helpers.
 *      Inherits Deposits for storage & deposit helpers, and
 *      SignatureVerification for EIP-712 auth.
 */
abstract contract Withdrawals is Deposits {
    using SafeERC20 for IERC20;


    /* ───────── Enums ───────── */
    enum SwapMode {
        EXACT_IN,   // Specify exact input amount, get variable output
        EXACT_OUT   // Specify exact output amount, use variable input
    }

    /* ───────── Treasury Constants ───────── */
    uint256 public constant TREASURY_LOCKBOX_ID = 0;
    uint256 public constant SWAP_FEE_BP = 20; // 0.2% fee
    uint256 public constant SWAP_FEE_BP = 10;
    uint256 private constant FEE_DIVISOR = 10000;


    /* ───────── Events ───────── */
    event Withdrawn(uint256 indexed tokenId, bytes32 indexed referenceId);
    event SwapExecuted(uint256 indexed tokenId, bytes32 indexed referenceId);
    

    /* ───────── Errors ───────── */
    error NoETHBalance();
    error InsufficientTokenBalance();
    error NFTNotFound();
    error EthTransferFailed();
    error SignatureExpired();
    error SwapCallFailed();
    error InvalidSwap();
    error SlippageExceeded();
    error RouterOverspent();
    error InsufficientOutput();
    error DuplicateEntry();
    error UnsortedArray();
    error InvalidRecipient();
    error UnauthorizedRouter();
    error UnauthorizedSelector();


    /* ───────── Storage for O(n) duplicate detection ───────── */
    mapping(bytes32 => uint256) private _seenEpoch;
    uint256 private _currentEpoch = 1;

    /* ───────── Static router allowlist (mainnet) ───────── */
    function _isAllowedRouter(address target) private pure returns (bool) {
        return
            // Uniswap V3 SwapRouter02
            target == 0x68b3465833fb72A70ecDF485E0e4C7bD8665Fc45 ||
            // Uniswap Universal Router
            target == 0xEf1c6E67703c7BD7107eed8303Fbe6EC2554BF6B ||
            // 1inch Aggregation Router v6
            target == 0x111111125421cA6dc452d289314280a0f8842A65 ||
            // 0x Exchange Proxy
            target == 0xDef1C0ded9bec7F1a1670819833240f027b25EfF ||
            // Paraswap Augustus
            target == 0xDEF171Fe48CF0115B1d80b88dc8eAB59176FEe57 ||
            // CowSwap GPv2 Settlement
            target == 0x9008D19f58AAbD9eD0D60971565AA8510560ab41;
    }

    /* ─────────────────── Lockbox withdrawals ───────────────────── */

    /*
     * @notice Withdraw ETH from a Lockbox, authorized via EIP-712 signature.
     * @param tokenId         The ID of the Lockbox.
     * @param messageHash     The EIP-712 digest that was signed.
     * @param signature       The EIP-712 signature by the active Lockbox key.
     * @param amountETH       The amount of ETH to withdraw.
     * @param recipient       The address receiving the ETH.
     * @param referenceId     External reference ID for off-chain tracking.
     * @param signatureExpiry UNIX timestamp after which the signature is invalid.
     *
     * Requirements:
     * - `tokenId` must exist and caller must be its owner.
     * - `recipient` must not be the zero address.
     * - `block.timestamp` must be ≤ `signatureExpiry`.
     * - Lockbox must have ≥ `amountETH` ETH
     */
    function withdrawETH(
        uint256 tokenId,
        bytes32 messageHash,
        bytes memory signature,
        uint256 amountETH,
        address recipient,
        bytes32 referenceId,
        uint256 signatureExpiry
    ) external nonReentrant {
        _requireOwnsLockbox(tokenId);
        if (recipient == address(0)) revert ZeroAddress();
        if (recipient == address(this)) revert InvalidRecipient();
        if (block.timestamp > signatureExpiry) revert SignatureExpired();

        uint256 currentBal = _ethBalances[tokenId];
        if (currentBal < amountETH) revert NoETHBalance();
        
        _verifyReferenceId(tokenId, referenceId);

        // 1) Verify
        bytes memory data = abi.encode(
            amountETH,
            recipient,
            referenceId,
            signatureExpiry
        );
        _verifySignature(
            tokenId,
            messageHash,
            signature,
            address(0),
            OperationType.WITHDRAW_ETH,
            data
        );

        // 2) Effects
        _ethBalances[tokenId] = currentBal - amountETH;

        // 3) Interaction
        (bool success, ) = payable(recipient).call{value: amountETH}('');
        if (!success) revert EthTransferFailed();

        emit Withdrawn(tokenId, referenceId);
    }

    /*
     * @notice Withdraw an ERC-20 token from a Lockbox, authorized via EIP-712 signature.
     * @param tokenId         The ID of the Lockbox.
     * @param messageHash     The EIP-712 digest that was signed.
     * @param signature       The EIP-712 signature by the active Lockbox key.
     * @param tokenAddress    The ERC-20 token address to withdraw.
     * @param amount          The amount of tokens to withdraw.
     * @param recipient       The address receiving the tokens.
     * @param referenceId     External reference ID for off-chain tracking.
     * @param signatureExpiry UNIX timestamp after which the signature is invalid.
     *
     * Requirements:
     * - `tokenId` must exist and caller must be its owner.
     * - `recipient` must not be the zero address.
     * - `block.timestamp` must be ≤ `signatureExpiry`.
     * - Lockbox must have ≥ `amount` balance of `tokenAddress`.
     */
    function withdrawERC20(
        uint256 tokenId,
        bytes32 messageHash,
        bytes memory signature,
        address tokenAddress,
        uint256 amount,
        address recipient,
        bytes32 referenceId,
        uint256 signatureExpiry
    ) external nonReentrant {
        _requireOwnsLockbox(tokenId);
        if (recipient == address(0)) revert ZeroAddress();
        if (recipient == address(this)) revert InvalidRecipient();
        if (block.timestamp > signatureExpiry) revert SignatureExpired();
        
        mapping(address => uint256) storage balMap = _erc20Balances[tokenId];
        uint256 bal = balMap[tokenAddress];
        if (bal < amount) revert InsufficientTokenBalance();

        _verifyReferenceId(tokenId, referenceId);

        // 1) Verify
        bytes memory data = abi.encode(
            tokenAddress,
            amount,
            recipient,
            referenceId,
            signatureExpiry
        );
        _verifySignature(
            tokenId,
            messageHash,
            signature,
            address(0),
            OperationType.WITHDRAW_ERC20,
            data
        );

        // 2) Effects
        unchecked {
            balMap[tokenAddress] = bal - amount;
        }

        if (balMap[tokenAddress] == 0) {
            // Full storage refund for setting slot from non-zero → zero
            delete balMap[tokenAddress];
            _removeERC20Token(tokenId, tokenAddress);
        }

        // 3) Interaction
        IERC20(tokenAddress).safeTransfer(recipient, amount);

        emit Withdrawn(tokenId, referenceId);
    }

    /*
     * @notice Withdraw an ERC-721 token from a Lockbox, authorized via EIP-712 signature.
     * @param tokenId         The ID of the Lockbox.
     * @param messageHash     The EIP-712 digest that was signed.
     * @param signature       The EIP-712 signature by the active Lockbox key.
     * @param nftContract     The ERC-721 contract address to withdraw.
     * @param nftTokenId      The token ID of the ERC-721 to withdraw.
     * @param recipient       The address receiving the NFT.
     * @param referenceId     External reference ID for off-chain tracking.
     * @param signatureExpiry UNIX timestamp after which the signature is invalid.
     *
     * Requirements:
     * - `tokenId` must exist and caller must be its owner.
     * - `recipient` must not be the zero address.
     * - `block.timestamp` must be ≤ `signatureExpiry`.
     * - The specified NFT must be deposited in this Lockbox.
     */
    function withdrawERC721(
        uint256 tokenId,
        bytes32 messageHash,
        bytes memory signature,
        address nftContract,
        uint256 nftTokenId,
        address recipient,
        bytes32 referenceId,
        uint256 signatureExpiry
    ) external nonReentrant {
        _requireOwnsLockbox(tokenId);
        if (recipient == address(0)) revert ZeroAddress();
        if (recipient == address(this)) revert InvalidRecipient();
        if (block.timestamp > signatureExpiry) revert SignatureExpired();
        
        bytes32 key = keccak256(abi.encodePacked(nftContract, nftTokenId));
        if (_lockboxNftData[tokenId][key].nftContract == address(0)) revert NFTNotFound();

        _verifyReferenceId(tokenId, referenceId);

        // 1) Verify
        bytes memory data = abi.encode(
            nftContract,
            nftTokenId,
            recipient,
            referenceId,
            signatureExpiry
        );
        _verifySignature(
            tokenId,
            messageHash,
            signature,
            address(0),
            OperationType.WITHDRAW_NFT,
            data
        );

        // 2) Effects
        delete _lockboxNftData[tokenId][key];
        _removeNFTKey(tokenId, key);

        // 3) Interaction
        IERC721(nftContract).safeTransferFrom(address(this), recipient, nftTokenId);

        emit Withdrawn(tokenId, referenceId);
    }

    /*
     * @notice Batch withdrawal of ETH, ERC-20s, and ERC-721s with a single signature.
     * @param tokenId         The ID of the Lockbox.
     * @param messageHash     The EIP-712 digest that was signed.
     * @param signature       The EIP-712 signature by the active Lockbox key.
     * @param amountETH       The amount of ETH to withdraw.
     * @param tokenAddresses  The list of ERC-20 token addresses to withdraw.
     * @param tokenAmounts    The corresponding amounts of each ERC-20 to withdraw.
     * @param nftContracts    The list of ERC-721 contract addresses to withdraw.
     * @param nftTokenIds     The corresponding ERC-721 token IDs to withdraw.
     * @param recipient       The address receiving all assets.
     * @param referenceId     External reference ID for off-chain tracking.
     * @param signatureExpiry UNIX timestamp after which the signature is invalid.
     *
     * Requirements:
     * - `tokenId` must exist and caller must be its owner.
     * - `recipient` must not be the zero address.
     * - `block.timestamp` must be ≤ `signatureExpiry`.
     * - `tokenAddresses.length` must equal `tokenAmounts.length`.
     * - `nftContracts.length` must equal `nftTokenIds.length`.
     * - `tokenAddresses` must be sorted in strictly ascending order (no duplicates).
     * - NFT pairs `(nftContract, nftTokenId)` must be sorted in strictly ascending lexicographic order
     *   by `(nftContract, nftTokenId)` (no duplicates).
     * - Lockbox must have ≥ `amountETH` ETH and sufficient balances for each asset.
     */
    function batchWithdraw(
        uint256 tokenId,
        bytes32 messageHash,
        bytes memory signature,
        uint256 amountETH,
        address[] calldata tokenAddresses,
        uint256[] calldata tokenAmounts,
        address[] calldata nftContracts,
        uint256[] calldata nftTokenIds,
        address recipient,
        bytes32 referenceId,
        uint256 signatureExpiry
    ) external nonReentrant {
        _requireOwnsLockbox(tokenId);
        if (recipient == address(0)) revert ZeroAddress();
        if (recipient == address(this)) revert InvalidRecipient();
        if (block.timestamp > signatureExpiry) revert SignatureExpired();
        if (
            tokenAddresses.length != tokenAmounts.length ||
            nftContracts.length != nftTokenIds.length
        ) revert MismatchedInputs();
        
        // Check ETH balance
        if (amountETH > 0) {
            uint256 currentBal = _ethBalances[tokenId];
            if (currentBal < amountETH) revert NoETHBalance();
        }
        
        // Check ERC-20 balances
        mapping(address => uint256) storage balMap = _erc20Balances[tokenId];
        for (uint256 i; i < tokenAddresses.length; ) {
            if (balMap[tokenAddresses[i]] < tokenAmounts[i]) revert InsufficientTokenBalance();
            unchecked { ++i; }
        }
        
        // Check NFT ownership
        for (uint256 i; i < nftContracts.length; ) {
            bytes32 key = keccak256(abi.encodePacked(nftContracts[i], nftTokenIds[i]));
            if (_lockboxNftData[tokenId][key].nftContract == address(0)) revert NFTNotFound();
            unchecked { ++i; }
        }

        _verifyReferenceId(tokenId, referenceId);

        // 1) Verify
        bytes memory data = abi.encode(
            amountETH,
            tokenAddresses,
            tokenAmounts,
            nftContracts,
            nftTokenIds,
            recipient,
            referenceId,
            signatureExpiry
        );
        _verifySignature(
            tokenId,
            messageHash,
            signature,
            address(0),
            OperationType.BATCH_WITHDRAW,
            data
        );

        // 2/3) Effects + Interactions for each asset type
        if (amountETH > 0) {
            uint256 currentBal = _ethBalances[tokenId];
            _ethBalances[tokenId] = currentBal - amountETH;
            (bool success, ) = payable(recipient).call{value: amountETH}('');
            if (!success) revert EthTransferFailed();
        }

        // — ERC-20s — enforce strictly increasing addresses (no duplicates)
        mapping(address => uint256) storage lockboxTokenBalances = _erc20Balances[tokenId];
        address previousTokenAddress;
        bool hasPreviousTokenAddress;
        for (uint256 i; i < tokenAddresses.length; ) {
            address tokenAddress = tokenAddresses[i];
            uint256 tokenAmount = tokenAmounts[i];

            if (hasPreviousTokenAddress) {
                if (uint256(uint160(tokenAddress)) <= uint256(uint160(previousTokenAddress))) revert UnsortedArray();
            } else {
                hasPreviousTokenAddress = true;
            }

            uint256 currentBalance = lockboxTokenBalances[tokenAddress];
            if (currentBalance < tokenAmount) revert InsufficientTokenBalance();
            unchecked {
                lockboxTokenBalances[tokenAddress] = currentBalance - tokenAmount;
            }

            if (lockboxTokenBalances[tokenAddress] == 0) {
                delete lockboxTokenBalances[tokenAddress];
                _removeERC20Token(tokenId, tokenAddress);
            }

            IERC20(tokenAddress).safeTransfer(recipient, tokenAmount);
            previousTokenAddress = tokenAddress;
            unchecked { ++i; }
        }

        // — ERC-721s — enforce strictly increasing lexicographic order by (contract, tokenId)
        address previousNftContract;
        uint256 previousNftTokenId;
        bool hasPreviousNft;
        for (uint256 i; i < nftContracts.length; ) {
            address nftContract = nftContracts[i];
            uint256 nftTokenId = nftTokenIds[i];

            if (hasPreviousNft) {
                if (nftContract < previousNftContract || (nftContract == previousNftContract && nftTokenId <= previousNftTokenId)) revert UnsortedArray();
            } else {
                hasPreviousNft = true;
            }

            bytes32 key = keccak256(abi.encodePacked(nftContract, nftTokenId));
            if (_lockboxNftData[tokenId][key].nftContract == address(0)) revert NFTNotFound();

            delete _lockboxNftData[tokenId][key];
            _removeNFTKey(tokenId, key);

            IERC721(nftContract).safeTransferFrom(address(this), recipient, nftTokenId);
            previousNftContract = nftContract;
            previousNftTokenId = nftTokenId;
            unchecked { ++i; }
        }

        emit Withdrawn(tokenId, referenceId);
    }

    /*
     * @notice Execute an asset swap within a Lockbox, authorized via EIP-712 signature.
     * @param tokenId         The ID of the Lockbox.
     * @param messageHash     The EIP-712 digest that was signed.
     * @param signature       The EIP-712 signature by the active Lockbox key.
     * @param tokenIn         The input token address (address(0) for ETH).
     * @param tokenOut        The output token address (address(0) for ETH).
     * @param swapMode        Whether this is EXACT_IN or EXACT_OUT swap.
     * @param amountSpecified For EXACT_IN: input amount. For EXACT_OUT: desired output amount.
     * @param amountLimit     For EXACT_IN: min output. For EXACT_OUT: max input allowed.
     * @param target          The router/aggregator contract address to execute swap.
     * @param data            The pre-built calldata for the swap execution.
     * @param referenceId     External reference ID for off-chain tracking.
     * @param signatureExpiry UNIX timestamp after which the signature is invalid.
     * @param recipient       The recipient address for swap output. Use address(0) to credit lockbox.
     *
     * Requirements:
     * - `tokenId` must exist and caller must be its owner.
     * - `block.timestamp` must be < `signatureExpiry`.
     * - For EXACT_IN: Lockbox must have ≥ amountSpecified of tokenIn.
     * - For EXACT_OUT: Lockbox must have ≥ amountLimit of tokenIn (max you're willing to spend).
     * - `target` must be an allowed router.
     * - For EXACT_IN: Must receive ≥ amountLimit of tokenOut (min acceptable output).
     * - For EXACT_OUT: Must receive ≥ amountSpecified of tokenOut and spend ≤ amountLimit of tokenIn.
     * - If `recipient` is address(0), output is credited to lockbox, otherwise sent to recipient.
     */
    function swapInLockbox(
        uint256 tokenId,
        bytes32 messageHash,
        bytes memory signature,
        address tokenIn,
        address tokenOut,
        SwapMode swapMode,
        uint256 amountSpecified,
        uint256 amountLimit,
        address target,
        bytes calldata data,
        bytes32 referenceId,
        uint256 signatureExpiry,
        address recipient
    ) external nonReentrant {
        _requireOwnsLockbox(tokenId);
        if (block.timestamp > signatureExpiry) revert SignatureExpired();
        if (amountSpecified == 0) revert ZeroAmount();
        if (tokenIn == tokenOut) revert InvalidSwap();

        // Validate router and calldata selector (also handles zero address)
        if (!_isAllowedRouter(target)) revert UnauthorizedRouter();
        if (!_isAllowedSelector(data)) revert UnauthorizedSelector();

        // 1) Verify signature
        bytes memory authData = abi.encode(
            tokenIn,
            tokenOut,
            uint8(swapMode),
            amountSpecified,
            amountLimit,
            target,
            keccak256(data),
            referenceId,
            signatureExpiry,
            recipient
        );
        _verifySignature(
            tokenId,
            messageHash,
            signature,
            address(0),
            OperationType.SWAP_ASSETS,
            authData
        );

        // 2) For EXACT_IN, check balance sufficiency upfront
        if (swapMode == SwapMode.EXACT_IN) {
            if (tokenIn == address(0)) {
                if (_ethBalances[tokenId] < amountSpecified) revert NoETHBalance();
            } else {
                if (_erc20Balances[tokenId][tokenIn] < amountSpecified) revert InsufficientTokenBalance();
            }
        } else {
            // For EXACT_OUT, check maximum input allowed
            if (tokenIn == address(0)) {
                if (_ethBalances[tokenId] < amountLimit) revert NoETHBalance();
            } else {
                if (_erc20Balances[tokenId][tokenIn] < amountLimit) revert InsufficientTokenBalance();
            }
        }

        // 3) Measure balances before swap
        uint256 balanceInBefore;
        if (tokenIn == address(0)) {
            balanceInBefore = address(this).balance;
        } else {
            balanceInBefore = IERC20(tokenIn).balanceOf(address(this));
        }
        
        uint256 balanceOutBefore;
        if (tokenOut == address(0)) {
            balanceOutBefore = address(this).balance;
        } else {
            balanceOutBefore = IERC20(tokenOut).balanceOf(address(this));
        }

        // 4) Execute swap with approval
        uint256 approvalAmount;
        uint256 ethValue;
        
        if (swapMode == SwapMode.EXACT_IN) {
            approvalAmount = amountSpecified;
            ethValue = (tokenIn == address(0)) ? amountSpecified : 0;
        } else {
            // For EXACT_OUT, approve the maximum we're willing to spend
            approvalAmount = amountLimit;
            ethValue = (tokenIn == address(0)) ? amountLimit : 0;
        }
        
        if (tokenIn != address(0)) {
            IERC20(tokenIn).forceApprove(target, approvalAmount);
        }
        
        (bool success,) = target.call{value: ethValue}(data);
        
        // Clean up approval
        if (tokenIn != address(0)) {
            IERC20(tokenIn).approve(target, 0);
        }
        
        if (!success) revert SwapCallFailed();

        // 5) Measure actual amounts transferred
        uint256 balanceInAfter;
        if (tokenIn == address(0)) {
            balanceInAfter = address(this).balance;
        } else {
            balanceInAfter = IERC20(tokenIn).balanceOf(address(this));
        }
        
        uint256 balanceOutAfter;
        if (tokenOut == address(0)) {
            balanceOutAfter = address(this).balance;
        } else {
            balanceOutAfter = IERC20(tokenOut).balanceOf(address(this));
        }
        
        // Calculate actual amounts (handles fee-on-transfer tokens)
        uint256 actualAmountIn = balanceInBefore - balanceInAfter;
        uint256 actualAmountOut = balanceOutAfter - balanceOutBefore;

        // 6) Validate swap based on mode
        if (swapMode == SwapMode.EXACT_IN) {
            // For EXACT_IN: verify we got at least minimum output
            if (actualAmountOut < amountLimit) revert SlippageExceeded();
            // Router shouldn't take more than specified
            if (actualAmountIn > amountSpecified) revert RouterOverspent();
        } else {
            // For EXACT_OUT: verify we didn't spend more than maximum
            if (actualAmountIn > amountLimit) revert SlippageExceeded();
            // We should get at least the specified output
            if (actualAmountOut < amountSpecified) revert InsufficientOutput();
        }
        
        // 6) Calculate fee and validate slippage
        uint256 feeAmount = (actualAmountOut * SWAP_FEE_BP + FEE_DIVISOR - 1) / FEE_DIVISOR;
        uint256 userAmount = actualAmountOut - feeAmount;

        // 7) Update accounting with actual amounts (handles fee-on-transfer)
        // Deduct actual input amount
        if (tokenIn == address(0)) {
            _ethBalances[tokenId] -= actualAmountIn;
        } else {
            _erc20Balances[tokenId][tokenIn] -= actualAmountIn;
            
            // Clean up if balance is now 0
            if (_erc20Balances[tokenId][tokenIn] == 0) {
                delete _erc20Balances[tokenId][tokenIn];
                _removeERC20Token(tokenId, tokenIn);
            }
        }
        
        // Credit fee to treasury lockbox
        if (feeAmount > 0) {
<<<<<<< HEAD
            if (tokenOut == address(0)) {
                _ethBalances[TREASURY_LOCKBOX_ID] += feeAmount;
            } else {
                // Register token if new for treasury
                if (_erc20Balances[TREASURY_LOCKBOX_ID][tokenOut] == 0) {
                    _erc20TokenAddresses[TREASURY_LOCKBOX_ID].push(tokenOut);
                    _erc20Index[TREASURY_LOCKBOX_ID][tokenOut] = _erc20TokenAddresses[TREASURY_LOCKBOX_ID].length - 1;
                }
                _erc20Balances[TREASURY_LOCKBOX_ID][tokenOut] += feeAmount;
            }
=======
            _creditToLockbox(TREASURY_LOCKBOX_ID, tokenOut, feeAmount);
>>>>>>> 30b268f8
        }
        
        // Credit user amount to recipient or lockbox
        if (recipient != address(0)) {
            // Send directly to external recipient
            if (tokenOut == address(0)) {
                (bool ethSuccess, ) = payable(recipient).call{value: userAmount}('');
                if (!ethSuccess) revert EthTransferFailed();
            } else {
                IERC20(tokenOut).safeTransfer(recipient, userAmount);
            }
        } else {
            // Credit to user's lockbox
<<<<<<< HEAD
            if (tokenOut == address(0)) {
                _ethBalances[tokenId] += userAmount;
            } else {
                // Register token if new for user (presence derived from balance)
                if (_erc20Balances[tokenId][tokenOut] == 0) {
                    _erc20TokenAddresses[tokenId].push(tokenOut);
                    _erc20Index[tokenId][tokenOut] = _erc20TokenAddresses[tokenId].length - 1;
                }
                _erc20Balances[tokenId][tokenOut] += userAmount;
            }
=======
            _creditToLockbox(tokenId, tokenOut, userAmount);
>>>>>>> 30b268f8
        }

        emit SwapExecuted(tokenId, referenceId);
    }


    /* ─────────────────── View helpers ──────────────────── */

    /*
     * @notice Returns the full contents of a Lockbox: ETH, ERC-20 balances, and ERC-721s.
     * @param tokenId The ID of the Lockbox.
     * @return ethBalances      The ETH amount held.
     * @return erc20Tokens Array of (tokenAddress, balance) for each ERC-20.
     * @return nfts        Array of nftBalances structs representing each ERC-721.
     *
     * Requirements:
     * - `tokenId` must exist and caller must be its owner.
     */
    struct erc20Balances {
        address tokenAddress;
        uint256 balance;
    }

    function getFullLockbox(
        uint256 tokenId
    )
        external
        view
        returns (
            uint256 lockboxETH,
            erc20Balances[] memory erc20Tokens,
            nftBalances[] memory nftContracts
        )
    {
        if (_erc721.ownerOf(tokenId) != msg.sender) revert NotOwner();

        lockboxETH = _ethBalances[tokenId];

        // ERC-20s
        address[] storage tokenAddresses = _erc20TokenAddresses[tokenId];
        erc20Tokens = new erc20Balances[](tokenAddresses.length);
        for (uint256 i; i < tokenAddresses.length; ) {
            erc20Tokens[i] = erc20Balances({
                tokenAddress: tokenAddresses[i],
                balance: _erc20Balances[tokenId][tokenAddresses[i]]
            });
            unchecked {
                ++i;
            }
        }

        // ERC-721s
        bytes32[] storage nftList = _nftKeys[tokenId];
        uint256 count;
        for (uint256 i; i < nftList.length; ) {
            if (_lockboxNftData[tokenId][nftList[i]].nftContract != address(0)) count++;
            unchecked {
                ++i;
            }
        }
        nftContracts = new nftBalances[](count);
        uint256 index;
        for (uint256 i; i < nftList.length; ) {
            if (_lockboxNftData[tokenId][nftList[i]].nftContract != address(0)) {
                nftContracts[index++] = _lockboxNftData[tokenId][nftList[i]];
            }
            unchecked {
                ++i;
            }
        }
    }
    
    /**
     * @dev Internal helper to credit tokens to a lockbox.
     * @param tokenId The lockbox token ID.
     * @param token The token address (address(0) for ETH).
     * @param amount Amount to credit.
     */
    function _creditToLockbox(uint256 tokenId, address token, uint256 amount) internal {
        if (token == address(0)) {
            _ethBalances[tokenId] += amount;
        } else {
            // Register token if new
            if (_erc20Balances[tokenId][token] == 0) {
                _erc20TokenAddresses[tokenId].push(token);
                _erc20Index[tokenId][token] = _erc20TokenAddresses[tokenId].length - 1;
            }
            _erc20Balances[tokenId][token] += amount;
        }
    }

    /**
     * @dev Check if a router is in the immutable allowlist.
     * @param router The router address to check.
     * @return bool True if the router is allowed.
     */
    function _isAllowedRouter(address router) private pure returns (bool) {
        return
            // Uniswap Universal Router (standard - supports V2/V3/V4)
            router == 0x3fC91A3afd70395Cd496C647d5a6CC9D4B2b7FAD ||
            // Uniswap V4 Universal Router (V4-specific)
            router == 0x66a9893cC07D91D95644AEDD05D03f95e1dBA8Af ||
            // 1inch v6 Aggregation Router (latest)
            router == 0x111111125421cA6dc452d289314280a0f8842A65 ||
            // 0x Exchange Proxy
            router == 0xDef1C0ded9bec7F1a1670819833240f027b25EfF ||
            // Paraswap v5 Augustus Swapper
            router == 0xDEF171Fe48CF0115B1d80b88dc8eAB59176FEe57 ||
            // Cowswap GPv2Settlement
            router == 0x9008D19f58AAbD9eD0D60971565AA8510560ab41;
    }

    /**
     * @dev Check if the calldata selector is allowed for swap operations.
     * Prevents arbitrary function calls by whitelisting safe swap selectors.
     * @param data The calldata to validate
     * @return bool True if the selector is allowed for swaps
     */
    function _isAllowedSelector(bytes calldata data) private pure returns (bool) {
        if (data.length < 4) return false;
        
        bytes4 selector = bytes4(data[:4]);
        
        return
            // Uniswap V3 Router
            selector == 0x04e45aaf || // exactInputSingle(address,address,uint24,address,uint256,uint256,uint160)
            selector == 0x5023b4df || // exactOutputSingle(address,address,uint24,address,uint256,uint256,uint160)  
            selector == 0xc04b8d59 || // exactInput
            selector == 0xf28c0498 || // exactOutput
            
            // Uniswap Universal Router
            selector == 0x3593564c || // execute(bytes,bytes[],uint256)
            selector == 0x24856bc3 || // execute(bytes,bytes[])
            
            // 1inch v6 (AggregationRouterV6.swap(address,(..),bytes))
            selector == 0x6b1ef56f || // swap(address,(...),bytes)
            
            // 0x Protocol (Exchange Proxy)
            selector == 0x415565b0 || // transformERC20
            selector == 0xd9627aa4 || // sellToUniswap
            
            // Paraswap Augustus
            selector == 0x54e3f31b || // simpleSwap
            selector == 0xa94e78ef || // multiSwap
            
            // CowSwap GPv2 Settlement
            selector == 0x13d79a0b;   // settle
    }

    /**
     * @notice Get list of all allowed routers (for transparency).
     * @return address[] Array of allowed router addresses.
     */
    function getAllowedRouters() external pure returns (address[] memory) {
        address[] memory routers = new address[](6);
        routers[0] = 0x3fC91A3afd70395Cd496C647d5a6CC9D4B2b7FAD; // Uniswap Universal Router
        routers[1] = 0x66a9893cC07D91D95644AEDD05D03f95e1dBA8Af; // Uniswap V4 Universal Router
        routers[2] = 0x111111125421cA6dc452d289314280a0f8842A65; // 1inch v6
        routers[3] = 0xDef1C0ded9bec7F1a1670819833240f027b25EfF; // 0x
        routers[4] = 0xDEF171Fe48CF0115B1d80b88dc8eAB59176FEe57; // Paraswap
        routers[5] = 0x9008D19f58AAbD9eD0D60971565AA8510560ab41; // Cowswap
        return routers;
    }

    /**
     * @notice Check if a router is allowed (public helper).
     * @param router The router address to check.
     * @return bool True if the router is allowed.
     */
    function isAllowedRouter(address router) external pure returns (bool) {
        return _isAllowedRouter(router);
    }
}<|MERGE_RESOLUTION|>--- conflicted
+++ resolved
@@ -615,20 +615,7 @@
         
         // Credit fee to treasury lockbox
         if (feeAmount > 0) {
-<<<<<<< HEAD
-            if (tokenOut == address(0)) {
-                _ethBalances[TREASURY_LOCKBOX_ID] += feeAmount;
-            } else {
-                // Register token if new for treasury
-                if (_erc20Balances[TREASURY_LOCKBOX_ID][tokenOut] == 0) {
-                    _erc20TokenAddresses[TREASURY_LOCKBOX_ID].push(tokenOut);
-                    _erc20Index[TREASURY_LOCKBOX_ID][tokenOut] = _erc20TokenAddresses[TREASURY_LOCKBOX_ID].length - 1;
-                }
-                _erc20Balances[TREASURY_LOCKBOX_ID][tokenOut] += feeAmount;
-            }
-=======
             _creditToLockbox(TREASURY_LOCKBOX_ID, tokenOut, feeAmount);
->>>>>>> 30b268f8
         }
         
         // Credit user amount to recipient or lockbox
@@ -642,20 +629,7 @@
             }
         } else {
             // Credit to user's lockbox
-<<<<<<< HEAD
-            if (tokenOut == address(0)) {
-                _ethBalances[tokenId] += userAmount;
-            } else {
-                // Register token if new for user (presence derived from balance)
-                if (_erc20Balances[tokenId][tokenOut] == 0) {
-                    _erc20TokenAddresses[tokenId].push(tokenOut);
-                    _erc20Index[tokenId][tokenOut] = _erc20TokenAddresses[tokenId].length - 1;
-                }
-                _erc20Balances[tokenId][tokenOut] += userAmount;
-            }
-=======
             _creditToLockbox(tokenId, tokenOut, userAmount);
->>>>>>> 30b268f8
         }
 
         emit SwapExecuted(tokenId, referenceId);
