--- conflicted
+++ resolved
@@ -30,11 +30,8 @@
 
     /* ───────── Treasury Constants ───────── */
     uint256 public constant TREASURY_LOCKBOX_ID = 0;
-<<<<<<< HEAD
     uint256 public constant SWAP_FEE_BP = 20; // 0.2% fee
-=======
     uint256 public constant SWAP_FEE_BP = 10;
->>>>>>> 2093a013
     uint256 private constant FEE_DIVISOR = 10000;
 
 
@@ -53,12 +50,9 @@
     error InvalidSwap();
     error SlippageExceeded();
     error RouterOverspent();
-<<<<<<< HEAD
     error InsufficientOutput();
     error DuplicateEntry();
-=======
     error UnsortedArray();
->>>>>>> 2093a013
     error InvalidRecipient();
     error UnauthorizedRouter();
     error UnauthorizedSelector();
@@ -469,24 +463,11 @@
         if (block.timestamp > signatureExpiry) revert SignatureExpired();
         if (amountSpecified == 0) revert ZeroAmount();
         if (tokenIn == tokenOut) revert InvalidSwap();
-<<<<<<< HEAD
 
         // Validate router and calldata selector (also handles zero address)
         if (!_isAllowedRouter(target)) revert UnauthorizedRouter();
         if (!_isAllowedSelector(data)) revert UnauthorizedSelector();
-=======
-        
-        // Only allow hardcoded immutable routers
-        if (!_isAllowedRouter(target)) {
-            revert UnauthorizedRouter();
-        }
-        _verifyReferenceId(tokenId, referenceId);
->>>>>>> 2093a013
-
-        // Validate router and calldata selector
-        if (!_isAllowedRouter(target)) revert UnauthorizedRouter();
-        if (!_isAllowedSelector(data)) revert UnauthorizedSelector();
-        
+
         // 1) Verify signature
         bytes memory authData = abi.encode(
             tokenId,
@@ -585,7 +566,6 @@
         
         // Calculate actual amounts (handles fee-on-transfer tokens)
         uint256 actualAmountIn = balanceInBefore - balanceInAfter;
-<<<<<<< HEAD
         uint256 actualAmountOut = balanceOutAfter - balanceOutBefore;
 
         // 6) Validate swap based on mode
@@ -604,19 +584,8 @@
         // 6) Calculate fee and validate slippage
         uint256 feeAmount = (actualAmountOut * SWAP_FEE_BP + FEE_DIVISOR - 1) / FEE_DIVISOR;
         uint256 userAmount = actualAmountOut - feeAmount;
-=======
-        uint256 amountOut = balanceOutAfter - balanceOutBefore;
-
-        // 6) Validate slippage
-        if (amountOut < minAmountOut) revert SlippageExceeded();
-        if (actualAmountIn > amountIn) revert RouterOverspent(); // Router took more than authorized
-        
-        // 7) Calculate fee
-        uint256 feeAmount = (amountOut * SWAP_FEE_BP + FEE_DIVISOR - 1) / FEE_DIVISOR;
-        uint256 userAmount = amountOut - feeAmount;
->>>>>>> 2093a013
-
-        // 8) Update accounting with actual amounts (handles fee-on-transfer)
+
+        // 7) Update accounting with actual amounts (handles fee-on-transfer)
         // Deduct actual input amount
         if (tokenIn == address(0)) {
             _ethBalances[tokenId] -= actualAmountIn;
@@ -720,7 +689,6 @@
     }
     
     /**
-<<<<<<< HEAD
      * @dev Internal helper to credit tokens to a lockbox.
      * @param tokenId The lockbox token ID.
      * @param token The token address (address(0) for ETH).
@@ -743,20 +711,9 @@
      * @dev Check if a router is in the immutable allowlist.
      * @param router The router address to check.
      * @return bool True if the router is allowed.
-=======
-     * @dev Check if the calldata selector is allowed for swap operations.
-     * Prevents arbitrary function calls by whitelisting safe swap selectors.
-     * @param data The calldata to validate
-     * @return bool True if the selector is allowed for swaps
->>>>>>> 2093a013
-     */
-    function _isAllowedSelector(bytes calldata data) private pure returns (bool) {
-        if (data.length < 4) return false;
-        
-        bytes4 selector = bytes4(data[:4]);
-        
+     */
+    function _isAllowedRouter(address router) private pure returns (bool) {
         return
-<<<<<<< HEAD
             // Uniswap Universal Router (standard - supports V2/V3/V4)
             router == 0x3fC91A3afd70395Cd496C647d5a6CC9D4B2b7FAD ||
             // Uniswap V4 Universal Router (V4-specific)
@@ -783,8 +740,6 @@
         bytes4 selector = bytes4(data[:4]);
         
         return
-=======
->>>>>>> 2093a013
             // Uniswap V3 Router
             selector == 0x04e45aaf || // exactInputSingle(address,address,uint24,address,uint256,uint256,uint160)
             selector == 0x5023b4df || // exactOutputSingle(address,address,uint24,address,uint256,uint256,uint160)  
@@ -808,7 +763,6 @@
             
             // CowSwap GPv2 Settlement
             selector == 0x13d79a0b;   // settle
-<<<<<<< HEAD
     }
 
     /**
@@ -833,7 +787,5 @@
      */
     function isAllowedRouter(address router) external pure returns (bool) {
         return _isAllowedRouter(router);
-=======
->>>>>>> 2093a013
     }
 }