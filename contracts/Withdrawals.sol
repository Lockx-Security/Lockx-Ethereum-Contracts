--- conflicted
+++ resolved
@@ -445,15 +445,12 @@
         if (target == address(0)) revert ZeroAddress();
         if (amountIn == 0) revert ZeroAmount();
         if (tokenIn == tokenOut) revert InvalidSwap();
-<<<<<<< HEAD
         
         // Only allow hardcoded immutable routers
         if (!_isAllowedRouter(target)) {
             revert UnauthorizedRouter();
         }
         _verifyReferenceId(tokenId, referenceId);
-=======
->>>>>>> b5788373
 
         // Validate router and calldata selector
         if (!_isAllowedRouter(target)) revert UnauthorizedRouter();
