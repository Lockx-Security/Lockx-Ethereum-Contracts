// SPDX-License-Identifier: BUSL-1.1
// Copyright © 2025 Lockx. All rights reserved.
// This software is licensed under the Business Source License 1.1 (BUSL-1.1).
// You may use, modify, and distribute this code for non-commercial purposes only.
// For commercial use, you must obtain a license from Lockx.io.
// On or after January 1, 2029, this code will be made available under the MIT License.
pragma solidity ^0.8.30;

import '@openzeppelin/contracts/token/ERC20/utils/SafeERC20.sol';
import '@openzeppelin/contracts/token/ERC20/IERC20.sol';
import '@openzeppelin/contracts/utils/ReentrancyGuard.sol';
import '@openzeppelin/contracts/token/ERC721/IERC721.sol';
import './Deposits.sol';

/**
 * @title Withdrawals
 * @dev Signature-gated withdraw, swap, and view helpers.
 *      Inherits Deposits for storage & deposit helpers, and
 *      SignatureVerification for EIP-712 auth.
 */
abstract contract Withdrawals is Deposits {
    using SafeERC20 for IERC20;


    /* ───────── Treasury Constants ───────── */
    uint256 public constant TREASURY_LOCKBOX_ID = 0;
    uint256 public constant SWAP_FEE_BP = 20; // 0.2% fee


    /* ───────── Events ───────── */
    event Withdrawn(uint256 indexed tokenId, bytes32 indexed referenceId);
    event SwapExecuted(uint256 indexed tokenId, bytes32 indexed referenceId);
    

    /* ───────── Errors ───────── */
    error NoETHBalance();
    error InsufficientTokenBalance();
    error NFTNotFound();
    error EthTransferFailed();
    error SignatureExpired();
    error SwapCallFailed();
    error InvalidSwap();
    error SlippageExceeded();
    error RouterOverspent();
    error DuplicateEntry();
    error InvalidRecipient();
    error UnauthorizedRouter();
    error UnauthorizedSelector();


    /* ───────── Storage for O(n) duplicate detection ───────── */
    mapping(bytes32 => uint256) private _seenEpoch;
    uint256 private _currentEpoch = 1;

    /* ───────── Static router allowlist (mainnet) ───────── */
    function _isAllowedRouter(address target) private pure returns (bool) {
        return
            // Uniswap V3 SwapRouter02
            target == 0x68b3465833fb72A70ecDF485E0e4C7bD8665Fc45 ||
<<<<<<< HEAD
            // Uniswap Universal Router
=======
            // Uniswap Universal Router (canonical)
>>>>>>> ecc841f2
            target == 0xEf1c6E67703c7BD7107eed8303Fbe6EC2554BF6B ||
            // 1inch Aggregation Router v6
            target == 0x111111125421cA6dc452d289314280a0f8842A65 ||
            // 0x Exchange Proxy
            target == 0xDef1C0ded9bec7F1a1670819833240f027b25EfF ||
            // Paraswap Augustus
            target == 0xDEF171Fe48CF0115B1d80b88dc8eAB59176FEe57 ||
            // CowSwap GPv2 Settlement
            target == 0x9008D19f58AAbD9eD0D60971565AA8510560ab41;
    }


    /* ─────────────────── Lockbox withdrawals ───────────────────── */

    /*
     * @notice Withdraw ETH from a Lockbox, authorized via EIP-712 signature.
     * @param tokenId         The ID of the Lockbox.
     * @param messageHash     The EIP-712 digest that was signed.
     * @param signature       The EIP-712 signature by the active Lockbox key.
     * @param amountETH       The amount of ETH to withdraw.
     * @param recipient       The address receiving the ETH.
     * @param referenceId     External reference ID for off-chain tracking.
     * @param signatureExpiry UNIX timestamp after which the signature is invalid.
     *
     * Requirements:
     * - `tokenId` must exist and caller must be its owner.
     * - `recipient` must not be the zero address.
     * - `block.timestamp` must be ≤ `signatureExpiry`.
     * - Lockbox must have ≥ `amountETH` ETH
     */
    function withdrawETH(
        uint256 tokenId,
        bytes32 messageHash,
        bytes memory signature,
        uint256 amountETH,
        address recipient,
        bytes32 referenceId,
        uint256 signatureExpiry
    ) external nonReentrant {
        _requireOwnsLockbox(tokenId);
        if (recipient == address(0)) revert ZeroAddress();
        if (block.timestamp > signatureExpiry) revert SignatureExpired();

        // 1) Verify
        bytes memory data = abi.encode(
            tokenId,
            amountETH,
            recipient,
            referenceId,
            msg.sender,
            signatureExpiry
        );
        verifySignature(
            tokenId,
            messageHash,
            signature,
            address(0),
            OperationType.WITHDRAW_ETH,
            data
        );

        // 2) Effects
        uint256 currentBal = _ethBalances[tokenId];
        if (currentBal < amountETH) revert NoETHBalance();
        _ethBalances[tokenId] = currentBal - amountETH;

        // 3) Interaction
        (bool success, ) = payable(recipient).call{value: amountETH}('');
        if (!success) revert EthTransferFailed();

        emit Withdrawn(tokenId, referenceId);
    }

    /*
     * @notice Withdraw an ERC-20 token from a Lockbox, authorized via EIP-712 signature.
     * @param tokenId         The ID of the Lockbox.
     * @param messageHash     The EIP-712 digest that was signed.
     * @param signature       The EIP-712 signature by the active Lockbox key.
     * @param tokenAddress    The ERC-20 token address to withdraw.
     * @param amount          The amount of tokens to withdraw.
     * @param recipient       The address receiving the tokens.
     * @param referenceId     External reference ID for off-chain tracking.
     * @param signatureExpiry UNIX timestamp after which the signature is invalid.
     *
     * Requirements:
     * - `tokenId` must exist and caller must be its owner.
     * - `recipient` must not be the zero address.
     * - `block.timestamp` must be ≤ `signatureExpiry`.
     * - Lockbox must have ≥ `amount` balance of `tokenAddress`.
     */
    function withdrawERC20(
        uint256 tokenId,
        bytes32 messageHash,
        bytes memory signature,
        address tokenAddress,
        uint256 amount,
        address recipient,
        bytes32 referenceId,
        uint256 signatureExpiry
    ) external nonReentrant {
        _requireOwnsLockbox(tokenId);
        if (recipient == address(0)) revert ZeroAddress();
        if (block.timestamp > signatureExpiry) revert SignatureExpired();

        // 1) Verify
        bytes memory data = abi.encode(
            tokenId,
            tokenAddress,
            amount,
            recipient,
            referenceId,
            msg.sender,
            signatureExpiry
        );
        verifySignature(
            tokenId,
            messageHash,
            signature,
            address(0),
            OperationType.WITHDRAW_ERC20,
            data
        );

        // 2) Effects
        mapping(address => uint256) storage balMap = _erc20Balances[tokenId];
        uint256 bal = balMap[tokenAddress];

        if (bal < amount) revert InsufficientTokenBalance();
        unchecked {
            balMap[tokenAddress] = bal - amount;
        }

        if (balMap[tokenAddress] == 0) {
            // Full storage refund for setting slot from non-zero → zero
            delete balMap[tokenAddress];
            _removeERC20Token(tokenId, tokenAddress);
        }

        // 3) Interaction
        IERC20(tokenAddress).safeTransfer(recipient, amount);

        emit Withdrawn(tokenId, referenceId);
    }

    /*
     * @notice Withdraw an ERC-721 token from a Lockbox, authorized via EIP-712 signature.
     * @param tokenId         The ID of the Lockbox.
     * @param messageHash     The EIP-712 digest that was signed.
     * @param signature       The EIP-712 signature by the active Lockbox key.
     * @param nftContract     The ERC-721 contract address to withdraw.
     * @param nftTokenId      The token ID of the ERC-721 to withdraw.
     * @param recipient       The address receiving the NFT.
     * @param referenceId     External reference ID for off-chain tracking.
     * @param signatureExpiry UNIX timestamp after which the signature is invalid.
     *
     * Requirements:
     * - `tokenId` must exist and caller must be its owner.
     * - `recipient` must not be the zero address.
     * - `block.timestamp` must be ≤ `signatureExpiry`.
     * - The specified NFT must be deposited in this Lockbox.
     */
    function withdrawERC721(
        uint256 tokenId,
        bytes32 messageHash,
        bytes memory signature,
        address nftContract,
        uint256 nftTokenId,
        address recipient,
        bytes32 referenceId,
        uint256 signatureExpiry
    ) external nonReentrant {
        _requireOwnsLockbox(tokenId);
        if (recipient == address(0)) revert ZeroAddress();
        if (recipient == address(this)) revert InvalidRecipient();
        if (block.timestamp > signatureExpiry) revert SignatureExpired();

        // 1) Verify
        bytes memory data = abi.encode(
            tokenId,
            nftContract,
            nftTokenId,
            recipient,
            referenceId,
            msg.sender,
            signatureExpiry
        );
        verifySignature(
            tokenId,
            messageHash,
            signature,
            address(0),
            OperationType.WITHDRAW_NFT,
            data
        );

        bytes32 key = keccak256(abi.encodePacked(nftContract, nftTokenId));
        if (_lockboxNftData[tokenId][key].nftContract == address(0)) revert NFTNotFound();

        // 2) Effects
        delete _lockboxNftData[tokenId][key];
        _removeNFTKey(tokenId, key);

        // 3) Interaction
        IERC721(nftContract).safeTransferFrom(address(this), recipient, nftTokenId);

        emit Withdrawn(tokenId, referenceId);
    }

    /*
     * @notice Batch withdrawal of ETH, ERC-20s, and ERC-721s with a single signature.
     * @param tokenId         The ID of the Lockbox.
     * @param messageHash     The EIP-712 digest that was signed.
     * @param signature       The EIP-712 signature by the active Lockbox key.
     * @param amountETH       The amount of ETH to withdraw.
     * @param tokenAddresses  The list of ERC-20 token addresses to withdraw.
     * @param tokenAmounts    The corresponding amounts of each ERC-20 to withdraw.
     * @param nftContracts    The list of ERC-721 contract addresses to withdraw.
     * @param nftTokenIds     The corresponding ERC-721 token IDs to withdraw.
     * @param recipient       The address receiving all assets.
     * @param referenceId     External reference ID for off-chain tracking.
     * @param signatureExpiry UNIX timestamp after which the signature is invalid.
     *
     * Requirements:
     * - `tokenId` must exist and caller must be its owner.
     * - `recipient` must not be the zero address.
     * - `block.timestamp` must be ≤ `signatureExpiry`.
     * - `tokenAddresses.length` must equal `tokenAmounts.length`.
     * - `nftContracts.length` must equal `nftTokenIds.length`.
     * - Lockbox must have ≥ `amountETH` ETH and sufficient balances for each asset.
     */
    function batchWithdraw(
        uint256 tokenId,
        bytes32 messageHash,
        bytes memory signature,
        uint256 amountETH,
        address[] calldata tokenAddresses,
        uint256[] calldata tokenAmounts,
        address[] calldata nftContracts,
        uint256[] calldata nftTokenIds,
        address recipient,
        bytes32 referenceId,
        uint256 signatureExpiry
    ) external nonReentrant {
        _requireOwnsLockbox(tokenId);
        if (recipient == address(0)) revert ZeroAddress();
        if (block.timestamp > signatureExpiry) revert SignatureExpired();
        if (
            tokenAddresses.length != tokenAmounts.length ||
            nftContracts.length != nftTokenIds.length
        ) revert MismatchedInputs();

        // 1) Verify
        bytes memory data = abi.encode(
            tokenId,
            amountETH,
            tokenAddresses,
            tokenAmounts,
            nftContracts,
            nftTokenIds,
            recipient,
            referenceId,
            msg.sender,
            signatureExpiry
        );
        verifySignature(
            tokenId,
            messageHash,
            signature,
            address(0),
            OperationType.BATCH_WITHDRAW,
            data
        );

        // 2/3) Effects + Interactions for each asset type
        if (amountETH > 0) {
            uint256 currentBal = _ethBalances[tokenId];
            if (currentBal < amountETH) revert NoETHBalance();
            _ethBalances[tokenId] = currentBal - amountETH;
            (bool success, ) = payable(recipient).call{value: amountETH}('');
            if (!success) revert EthTransferFailed();
        }

        // — ERC-20s —
        mapping(address => uint256) storage balMap = _erc20Balances[tokenId];
        
        // Use epoch-based O(n) duplicate detection
        uint256 epoch = ++_currentEpoch;
        
        for (uint256 i; i < tokenAddresses.length; ) {
            address tok = tokenAddresses[i];
            uint256 amt = tokenAmounts[i];
            
            // Check for duplicates in O(1) using epoch
            bytes32 tokenKey = keccak256(abi.encode(tok));
            if (_seenEpoch[tokenKey] == epoch) revert DuplicateEntry();
            _seenEpoch[tokenKey] = epoch;
            
            uint256 bal = balMap[tok];

            if (bal < amt) revert InsufficientTokenBalance();
            unchecked {
                balMap[tok] = bal - amt;
            }

            if (balMap[tok] == 0) {
                delete balMap[tok];
                _removeERC20Token(tokenId, tok);
            }

            IERC20(tok).safeTransfer(recipient, amt);
            unchecked {
                ++i;
            }
        }

        // — ERC-721s —        
        for (uint256 i; i < nftContracts.length; ) {
            bytes32 key = keccak256(abi.encodePacked(nftContracts[i], nftTokenIds[i]));
            
            // Check for duplicates in O(1) using epoch
            if (_seenEpoch[key] == epoch) revert DuplicateEntry();
            _seenEpoch[key] = epoch;
            
            if (_lockboxNftData[tokenId][key].nftContract == address(0)) revert NFTNotFound();

            delete _lockboxNftData[tokenId][key];
            _removeNFTKey(tokenId, key);

            IERC721(nftContracts[i]).safeTransferFrom(address(this), recipient, nftTokenIds[i]);
            unchecked {
                ++i;
            }
        }

        emit Withdrawn(tokenId, referenceId);
    }

    /*
     * @notice Execute an asset swap within a Lockbox, authorized via EIP-712 signature.
     * @param tokenId         The ID of the Lockbox.
     * @param messageHash     The EIP-712 digest that was signed.
     * @param signature       The EIP-712 signature by the active Lockbox key.
     * @param tokenIn         The input token address (address(0) for ETH).
     * @param tokenOut        The output token address (address(0) for ETH).
     * @param amountIn        The amount of input tokens to swap.
     * @param minAmountOut    Minimum amount of output tokens expected (slippage protection).
     * @param target          The router/aggregator contract address to execute swap.
     * @param data            The pre-built calldata for the swap execution.
     * @param referenceId     External reference ID for off-chain tracking.
     * @param signatureExpiry UNIX timestamp after which the signature is invalid.
     * @param recipient       The recipient address for swap output. Use address(0) to credit lockbox.
     *
     * Requirements:
     * - `tokenId` must exist and caller must be its owner.
     * - `block.timestamp` must be < `signatureExpiry`.
     * - Lockbox must have ≥ `amountIn` balance of `tokenIn`.
     * - `target` must not be the zero address.
     * - The swap must return ≥ `minAmountOut` tokens.
     * - If `recipient` is address(0), output is credited to lockbox, otherwise sent to recipient.
     */
    function swapInLockbox(
        uint256 tokenId,
        bytes32 messageHash,
        bytes memory signature,
        address tokenIn,
        address tokenOut,
        uint256 amountIn,
        uint256 minAmountOut,
        address target,
        bytes calldata data,
        bytes32 referenceId,
        uint256 signatureExpiry,
        address recipient
    ) external nonReentrant {
        _requireOwnsLockbox(tokenId);
        if (block.timestamp > signatureExpiry) revert SignatureExpired();
        if (target == address(0)) revert ZeroAddress();
        if (amountIn == 0) revert ZeroAmount();
        if (tokenIn == tokenOut) revert InvalidSwap();

        // Validate router and calldata selector
        if (!_isAllowedRouter(target)) revert UnauthorizedRouter();
        if (!_isAllowedSelector(data)) revert UnauthorizedSelector();
        
        // 1) Verify signature
        bytes memory authData = abi.encode(
            tokenId,
            tokenIn,
            tokenOut,
            amountIn,
            minAmountOut,
            target,
            keccak256(data),
            referenceId,
            msg.sender,
            signatureExpiry,
            recipient
        );
        verifySignature(
            tokenId,
            messageHash,
            signature,
            address(0),
            OperationType.SWAP_ASSETS,
            authData
        );

        // 2) Check balance sufficiency (but don't deduct yet)
        if (tokenIn == address(0)) {
            if (_ethBalances[tokenId] < amountIn) revert NoETHBalance();
        } else {
            if (_erc20Balances[tokenId][tokenIn] < amountIn) revert InsufficientTokenBalance();
        }

        // 3) Measure balances before swap
        uint256 balanceInBefore;
        if (tokenIn == address(0)) {
            balanceInBefore = address(this).balance;
        } else {
            balanceInBefore = IERC20(tokenIn).balanceOf(address(this));
        }
        
        uint256 balanceOutBefore;
        if (tokenOut == address(0)) {
            balanceOutBefore = address(this).balance;
        } else {
            balanceOutBefore = IERC20(tokenOut).balanceOf(address(this));
        }

        // 4) Execute swap with USDT-safe approval pattern
        if (tokenIn != address(0)) {
            // Only reset to 0 if there's an existing approval to save gas
            uint256 currentAllowance = IERC20(tokenIn).allowance(address(this), target);
            if (currentAllowance != 0) {
                IERC20(tokenIn).forceApprove(target, 0);     // Reset first for USDT
            }
            IERC20(tokenIn).forceApprove(target, amountIn);
        }
        
        (bool success,) = target.call{value: tokenIn == address(0) ? amountIn : 0}(data);
        
        // Clean up approval
        if (tokenIn != address(0)) {
            IERC20(tokenIn).forceApprove(target, 0);
        }
        
        if (!success) revert SwapCallFailed();

        // 5) Measure actual amounts transferred
        uint256 balanceInAfter;
        if (tokenIn == address(0)) {
            balanceInAfter = address(this).balance;
        } else {
            balanceInAfter = IERC20(tokenIn).balanceOf(address(this));
        }
        
        uint256 balanceOutAfter;
        if (tokenOut == address(0)) {
            balanceOutAfter = address(this).balance;
        } else {
            balanceOutAfter = IERC20(tokenOut).balanceOf(address(this));
        }
        
        // Calculate actual amounts (handles fee-on-transfer tokens)
        uint256 actualAmountIn = balanceInBefore - balanceInAfter;
        uint256 amountOut = balanceOutAfter - balanceOutBefore;

        // 6) Calculate fee and validate slippage
        uint256 feeAmount = (amountOut * SWAP_FEE_BP) / 10000;
        uint256 userAmount = amountOut - feeAmount;
        
        if (userAmount < minAmountOut) revert SlippageExceeded();
        if (actualAmountIn > amountIn) revert RouterOverspent(); // Router took more than authorized

        // 7) Update accounting with actual amounts (handles fee-on-transfer)
        // Deduct actual input amount
        if (tokenIn == address(0)) {
            _ethBalances[tokenId] -= actualAmountIn;
        } else {
            _erc20Balances[tokenId][tokenIn] -= actualAmountIn;
            
            // Clean up if balance is now 0
            if (_erc20Balances[tokenId][tokenIn] == 0) {
                delete _erc20Balances[tokenId][tokenIn];
                _removeERC20Token(tokenId, tokenIn);
            }
        }
        
        // Credit fee to treasury lockbox
        if (feeAmount > 0) {
            if (tokenOut == address(0)) {
                _ethBalances[TREASURY_LOCKBOX_ID] += feeAmount;
            } else {
                // Register token if new for treasury
                if (_erc20Index[TREASURY_LOCKBOX_ID][tokenOut] == 0) {
                    _erc20Index[TREASURY_LOCKBOX_ID][tokenOut] = _erc20TokenAddresses[TREASURY_LOCKBOX_ID].length + 1;
                    _erc20TokenAddresses[TREASURY_LOCKBOX_ID].push(tokenOut);
                }
                _erc20Balances[TREASURY_LOCKBOX_ID][tokenOut] += feeAmount;
            }
        }
        
        // Credit user amount to recipient or lockbox
        if (recipient != address(0)) {
            // Send directly to external recipient
            if (tokenOut == address(0)) {
                (bool ethSuccess, ) = payable(recipient).call{value: userAmount}('');
                if (!ethSuccess) revert EthTransferFailed();
            } else {
                IERC20(tokenOut).safeTransfer(recipient, userAmount);
            }
        } else {
            // Credit to user's lockbox
            if (tokenOut == address(0)) {
                _ethBalances[tokenId] += userAmount;
            } else {
                // Register token if new for user
                if (_erc20Index[tokenId][tokenOut] == 0) {
                    _erc20Index[tokenId][tokenOut] = _erc20TokenAddresses[tokenId].length + 1;
                    _erc20TokenAddresses[tokenId].push(tokenOut);
                }
                _erc20Balances[tokenId][tokenOut] += userAmount;
            }
        }

        emit SwapExecuted(tokenId, referenceId);
    }


    /* ─────────────────── View helpers ──────────────────── */

    /*
     * @notice Returns the full contents of a Lockbox: ETH, ERC-20 balances, and ERC-721s.
     * @param tokenId The ID of the Lockbox.
     * @return ethBalances      The ETH amount held.
     * @return erc20Tokens Array of (tokenAddress, balance) for each ERC-20.
     * @return nfts        Array of nftBalances structs representing each ERC-721.
     *
     * Requirements:
     * - `tokenId` must exist and caller must be its owner.
     */
    struct erc20Balances {
        address tokenAddress;
        uint256 balance;
    }

    function getFullLockbox(
        uint256 tokenId
    )
        external
        view
        returns (
            uint256 lockboxETH,
            erc20Balances[] memory erc20Tokens,
            nftBalances[] memory nftContracts
        )
    {
        if (_erc721.ownerOf(tokenId) != msg.sender) revert NotOwner();

        lockboxETH = _ethBalances[tokenId];

        // ERC-20s
        address[] storage tokenAddresses = _erc20TokenAddresses[tokenId];
        erc20Tokens = new erc20Balances[](tokenAddresses.length);
        for (uint256 i; i < tokenAddresses.length; ) {
            erc20Tokens[i] = erc20Balances({
                tokenAddress: tokenAddresses[i],
                balance: _erc20Balances[tokenId][tokenAddresses[i]]
            });
            unchecked {
                ++i;
            }
        }

        // ERC-721s
        bytes32[] storage nftList = _nftKeys[tokenId];
        uint256 count;
        for (uint256 i; i < nftList.length; ) {
            if (_lockboxNftData[tokenId][nftList[i]].nftContract != address(0)) count++;
            unchecked {
                ++i;
            }
        }
        nftContracts = new nftBalances[](count);
        uint256 idx;
        for (uint256 i; i < nftList.length; ) {
            if (_lockboxNftData[tokenId][nftList[i]].nftContract != address(0)) {
                nftContracts[idx++] = _lockboxNftData[tokenId][nftList[i]];
            }
            unchecked {
                ++i;
            }
        }
    }
    
    /**
     * @dev Check if the calldata selector is allowed for swap operations.
     * Prevents arbitrary function calls by whitelisting safe swap selectors.
     * @param data The calldata to validate
     * @return bool True if the selector is allowed for swaps
     */
    function _isAllowedSelector(bytes calldata data) private pure returns (bool) {
        if (data.length < 4) return false;
        
        bytes4 selector = bytes4(data[:4]);
        
        return
            // Uniswap V3 Router
            selector == 0x04e45aaf || // exactInputSingle(address,address,uint24,address,uint256,uint256,uint160)
            selector == 0x5023b4df || // exactOutputSingle(address,address,uint24,address,uint256,uint256,uint160)  
            selector == 0xc04b8d59 || // exactInput
            selector == 0xf28c0498 || // exactOutput
            
            // Uniswap Universal Router
            selector == 0x3593564c || // execute(bytes,bytes[],uint256)
            selector == 0x24856bc3 || // execute(bytes,bytes[])
            
            // 1inch v6 (AggregationRouterV6.swap(address,(..),bytes))
            selector == 0x6b1ef56f || // swap(address,(...),bytes)
            
            // 0x Protocol (Exchange Proxy)
            selector == 0x415565b0 || // transformERC20
            selector == 0xd9627aa4 || // sellToUniswap
            
            // Paraswap Augustus
            selector == 0x54e3f31b || // simpleSwap
            selector == 0xa94e78ef || // multiSwap
            
            // CowSwap GPv2 Settlement
            selector == 0x13d79a0b;   // settle
    }
}<|MERGE_RESOLUTION|>--- conflicted
+++ resolved
@@ -57,11 +57,7 @@
         return
             // Uniswap V3 SwapRouter02
             target == 0x68b3465833fb72A70ecDF485E0e4C7bD8665Fc45 ||
-<<<<<<< HEAD
-            // Uniswap Universal Router
-=======
             // Uniswap Universal Router (canonical)
->>>>>>> ecc841f2
             target == 0xEf1c6E67703c7BD7107eed8303Fbe6EC2554BF6B ||
             // 1inch Aggregation Router v6
             target == 0x111111125421cA6dc452d289314280a0f8842A65 ||
