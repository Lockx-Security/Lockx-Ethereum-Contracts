// SPDX-License-Identifier: BUSL-1.1
// Copyright © 2025 Lockx. All rights reserved.
// This software is licensed under the Business Source License 1.1 (BUSL-1.1).
// You may use, modify, and distribute this code for non-commercial purposes only.
// For commercial use, you must obtain a license from Lockx.io.
// On or after January 1, 2029, this code will be made available under the MIT License.
pragma solidity ^0.8.30;

import '@openzeppelin/contracts/token/ERC20/utils/SafeERC20.sol';
import '@openzeppelin/contracts/token/ERC20/IERC20.sol';
import '@openzeppelin/contracts/utils/ReentrancyGuard.sol';
import '@openzeppelin/contracts/token/ERC721/IERC721.sol';
import './Deposits.sol';

/**
 * @title Withdrawals
 * @dev Signature-gated withdraw, swap, and view helpers.
 *      Inherits Deposits for storage & deposit helpers, and
 *      SignatureVerification for EIP-712 auth.
 */
abstract contract Withdrawals is Deposits {
    using SafeERC20 for IERC20;


    /* ───────── Enums ───────── */
    enum SwapMode {
        EXACT_IN,   // Specify exact input amount, get variable output
        EXACT_OUT   // Specify exact output amount, use variable input
    }

    /* ───────── Treasury Constants ───────── */
    uint256 public constant TREASURY_LOCKBOX_ID = 0;
    uint256 public constant SWAP_FEE_BP = 20; // 0.2% fee
    uint256 public constant SWAP_FEE_BP = 10;
    uint256 private constant FEE_DIVISOR = 10000;


    /* ───────── Events ───────── */
    event Withdrawn(uint256 indexed tokenId, bytes32 indexed referenceId);
    event SwapExecuted(uint256 indexed tokenId, bytes32 indexed referenceId);
    

    /* ───────── Errors ───────── */
    error NoETHBalance();
    error InsufficientTokenBalance();
    error NFTNotFound();
    error EthTransferFailed();
    error SignatureExpired();
    error SwapCallFailed();
    error InvalidSwap();
    error SlippageExceeded();
    error RouterOverspent();
    error InsufficientOutput();
    error DuplicateEntry();
    error UnsortedArray();
    error InvalidRecipient();
    error UnauthorizedRouter();
    error UnauthorizedSelector();


    /* ───────── Storage for O(n) duplicate detection ───────── */
    mapping(bytes32 => uint256) private _seenEpoch;
    uint256 private _currentEpoch = 1;

    /* ───────── Static router allowlist (mainnet) ───────── */
    function _isAllowedRouter(address target) private pure returns (bool) {
        return
            // Uniswap V3 SwapRouter02
            target == 0x68b3465833fb72A70ecDF485E0e4C7bD8665Fc45 ||
            // Uniswap Universal Router
            target == 0xEf1c6E67703c7BD7107eed8303Fbe6EC2554BF6B ||
            // 1inch Aggregation Router v6
            target == 0x111111125421cA6dc452d289314280a0f8842A65 ||
            // 0x Exchange Proxy
            target == 0xDef1C0ded9bec7F1a1670819833240f027b25EfF ||
            // Paraswap Augustus
            target == 0xDEF171Fe48CF0115B1d80b88dc8eAB59176FEe57 ||
            // CowSwap GPv2 Settlement
            target == 0x9008D19f58AAbD9eD0D60971565AA8510560ab41;
    }

    /* ─────────────────── Lockbox withdrawals ───────────────────── */

    /*
     * @notice Withdraw ETH from a Lockbox, authorized via EIP-712 signature.
     * @param tokenId         The ID of the Lockbox.
     * @param messageHash     The EIP-712 digest that was signed.
     * @param signature       The EIP-712 signature by the active Lockbox key.
     * @param amountETH       The amount of ETH to withdraw.
     * @param recipient       The address receiving the ETH.
     * @param referenceId     External reference ID for off-chain tracking.
     * @param signatureExpiry UNIX timestamp after which the signature is invalid.
     *
     * Requirements:
     * - `tokenId` must exist and caller must be its owner.
     * - `recipient` must not be the zero address.
     * - `block.timestamp` must be ≤ `signatureExpiry`.
     * - Lockbox must have ≥ `amountETH` ETH
     */
    function withdrawETH(
        uint256 tokenId,
        bytes32 messageHash,
        bytes memory signature,
        uint256 amountETH,
        address recipient,
        bytes32 referenceId,
        uint256 signatureExpiry
    ) external nonReentrant {
        _requireOwnsLockbox(tokenId);
        if (recipient == address(0)) revert ZeroAddress();
        if (recipient == address(this)) revert InvalidRecipient();
        if (block.timestamp > signatureExpiry) revert SignatureExpired();
        
        uint256 currentBal = _ethBalances[tokenId];
        if (currentBal < amountETH) revert NoETHBalance();

        uint256 currentBal = _ethBalances[tokenId];
        if (currentBal < amountETH) revert NoETHBalance();
        
        _verifyReferenceId(tokenId, referenceId);

        // 1) Verify
        bytes memory data = abi.encode(
            amountETH,
            recipient,
            referenceId,
            signatureExpiry
        );
        verifySignature(
            tokenId,
            messageHash,
            signature,
            address(0),
            OperationType.WITHDRAW_ETH,
            data
        );

<<<<<<< HEAD
        // 2) Effects + Interaction
        _withdrawETH(tokenId, amountETH, recipient);
=======
        // 2) Effects
        _ethBalances[tokenId] = currentBal - amountETH;

        // 3) Interaction
        (bool success, ) = payable(recipient).call{value: amountETH}('');
        if (!success) revert EthTransferFailed();
>>>>>>> 4ec104d6

        emit Withdrawn(tokenId, referenceId);
    }

    /*
     * @notice Withdraw an ERC-20 token from a Lockbox, authorized via EIP-712 signature.
     * @param tokenId         The ID of the Lockbox.
     * @param messageHash     The EIP-712 digest that was signed.
     * @param signature       The EIP-712 signature by the active Lockbox key.
     * @param tokenAddress    The ERC-20 token address to withdraw.
     * @param amount          The amount of tokens to withdraw.
     * @param recipient       The address receiving the tokens.
     * @param referenceId     External reference ID for off-chain tracking.
     * @param signatureExpiry UNIX timestamp after which the signature is invalid.
     *
     * Requirements:
     * - `tokenId` must exist and caller must be its owner.
     * - `recipient` must not be the zero address.
     * - `block.timestamp` must be ≤ `signatureExpiry`.
     * - Lockbox must have ≥ `amount` balance of `tokenAddress`.
     */
    function withdrawERC20(
        uint256 tokenId,
        bytes32 messageHash,
        bytes memory signature,
        address tokenAddress,
        uint256 amount,
        address recipient,
        bytes32 referenceId,
        uint256 signatureExpiry
    ) external nonReentrant {
        _requireOwnsLockbox(tokenId);
        if (recipient == address(0)) revert ZeroAddress();
        if (recipient == address(this)) revert InvalidRecipient();
        if (block.timestamp > signatureExpiry) revert SignatureExpired();
        
        mapping(address => uint256) storage balMap = _erc20Balances[tokenId];
        uint256 bal = balMap[tokenAddress];
        if (bal < amount) revert InsufficientTokenBalance();
<<<<<<< HEAD
=======

        _verifyReferenceId(tokenId, referenceId);
>>>>>>> 4ec104d6

        // 1) Verify
        bytes memory data = abi.encode(
            tokenAddress,
            amount,
            recipient,
            referenceId,
            signatureExpiry
        );
        verifySignature(
            tokenId,
            messageHash,
            signature,
            address(0),
            OperationType.WITHDRAW_ERC20,
            data
        );

<<<<<<< HEAD
        // 2) Effects + Interaction
        _withdrawERC20(tokenId, tokenAddress, amount, recipient);
=======
        // 2) Effects
        unchecked {
            balMap[tokenAddress] = bal - amount;
        }

        if (balMap[tokenAddress] == 0) {
            // Full storage refund for setting slot from non-zero → zero
            delete balMap[tokenAddress];
            _removeERC20Token(tokenId, tokenAddress);
        }

        // 3) Interaction
        IERC20(tokenAddress).safeTransfer(recipient, amount);
>>>>>>> 4ec104d6

        emit Withdrawn(tokenId, referenceId);
    }

    /*
     * @notice Withdraw an ERC-721 token from a Lockbox, authorized via EIP-712 signature.
     * @param tokenId         The ID of the Lockbox.
     * @param messageHash     The EIP-712 digest that was signed.
     * @param signature       The EIP-712 signature by the active Lockbox key.
     * @param nftContract     The ERC-721 contract address to withdraw.
     * @param nftTokenId      The token ID of the ERC-721 to withdraw.
     * @param recipient       The address receiving the NFT.
     * @param referenceId     External reference ID for off-chain tracking.
     * @param signatureExpiry UNIX timestamp after which the signature is invalid.
     *
     * Requirements:
     * - `tokenId` must exist and caller must be its owner.
     * - `recipient` must not be the zero address.
     * - `block.timestamp` must be ≤ `signatureExpiry`.
     * - The specified NFT must be deposited in this Lockbox.
     */
    function withdrawERC721(
        uint256 tokenId,
        bytes32 messageHash,
        bytes memory signature,
        address nftContract,
        uint256 nftTokenId,
        address recipient,
        bytes32 referenceId,
        uint256 signatureExpiry
    ) external nonReentrant {
        _requireOwnsLockbox(tokenId);
        if (recipient == address(0)) revert ZeroAddress();
        if (recipient == address(this)) revert InvalidRecipient();
        if (block.timestamp > signatureExpiry) revert SignatureExpired();
        
        bytes32 key = keccak256(abi.encodePacked(nftContract, nftTokenId));
        if (_lockboxNftData[tokenId][key].nftContract == address(0)) revert NFTNotFound();
<<<<<<< HEAD
=======

        _verifyReferenceId(tokenId, referenceId);
>>>>>>> 4ec104d6

        // 1) Verify
        bytes memory data = abi.encode(
            nftContract,
            nftTokenId,
            recipient,
            referenceId,
            signatureExpiry
        );
        verifySignature(
            tokenId,
            messageHash,
            signature,
            address(0),
            OperationType.WITHDRAW_NFT,
            data
        );

<<<<<<< HEAD
        // 2) Effects + Interaction
        _withdrawERC721(tokenId, nftContract, nftTokenId, recipient);
=======
        // 2) Effects
        delete _lockboxNftData[tokenId][key];
        _removeNFTKey(tokenId, key);

        // 3) Interaction
        IERC721(nftContract).safeTransferFrom(address(this), recipient, nftTokenId);
>>>>>>> 4ec104d6

        emit Withdrawn(tokenId, referenceId);
    }

    /*
     * @notice Batch withdrawal of ETH, ERC-20s, and ERC-721s with a single signature.
     * @param tokenId         The ID of the Lockbox.
     * @param messageHash     The EIP-712 digest that was signed.
     * @param signature       The EIP-712 signature by the active Lockbox key.
     * @param amountETH       The amount of ETH to withdraw.
     * @param tokenAddresses  The list of ERC-20 token addresses to withdraw.
     * @param tokenAmounts    The corresponding amounts of each ERC-20 to withdraw.
     * @param nftContracts    The list of ERC-721 contract addresses to withdraw.
     * @param nftTokenIds     The corresponding ERC-721 token IDs to withdraw.
     * @param recipient       The address receiving all assets.
     * @param referenceId     External reference ID for off-chain tracking.
     * @param signatureExpiry UNIX timestamp after which the signature is invalid.
     *
     * Requirements:
     * - `tokenId` must exist and caller must be its owner.
     * - `recipient` must not be the zero address.
     * - `block.timestamp` must be ≤ `signatureExpiry`.
     * - `tokenAddresses.length` must equal `tokenAmounts.length`.
     * - `nftContracts.length` must equal `nftTokenIds.length`.
     * - `tokenAddresses` must be sorted in strictly ascending order (no duplicates).
     * - NFT pairs `(nftContract, nftTokenId)` must be sorted in strictly ascending lexicographic order
     *   by `(nftContract, nftTokenId)` (no duplicates).
     * - Lockbox must have ≥ `amountETH` ETH and sufficient balances for each asset.
     */
    function batchWithdraw(
        uint256 tokenId,
        bytes32 messageHash,
        bytes memory signature,
        uint256 amountETH,
        address[] calldata tokenAddresses,
        uint256[] calldata tokenAmounts,
        address[] calldata nftContracts,
        uint256[] calldata nftTokenIds,
        address recipient,
        bytes32 referenceId,
        uint256 signatureExpiry
    ) external nonReentrant {
        _requireOwnsLockbox(tokenId);
        if (recipient == address(0)) revert ZeroAddress();
        if (recipient == address(this)) revert InvalidRecipient();
        if (block.timestamp > signatureExpiry) revert SignatureExpired();
        if (
            tokenAddresses.length != tokenAmounts.length ||
            nftContracts.length != nftTokenIds.length
        ) revert MismatchedInputs();
        
        // Check ETH balance
        if (amountETH > 0) {
            uint256 currentBal = _ethBalances[tokenId];
            if (currentBal < amountETH) revert NoETHBalance();
        }
        
        // Check ERC-20 balances
        mapping(address => uint256) storage balMap = _erc20Balances[tokenId];
        for (uint256 i; i < tokenAddresses.length; ) {
            if (balMap[tokenAddresses[i]] < tokenAmounts[i]) revert InsufficientTokenBalance();
            unchecked { ++i; }
        }
        
        // Check NFT ownership
        for (uint256 i; i < nftContracts.length; ) {
            bytes32 key = keccak256(abi.encodePacked(nftContracts[i], nftTokenIds[i]));
            if (_lockboxNftData[tokenId][key].nftContract == address(0)) revert NFTNotFound();
            unchecked { ++i; }
        }
<<<<<<< HEAD
=======

        _verifyReferenceId(tokenId, referenceId);
>>>>>>> 4ec104d6

        // 1) Verify
        bytes memory data = abi.encode(
            amountETH,
            tokenAddresses,
            tokenAmounts,
            nftContracts,
            nftTokenIds,
            recipient,
            referenceId,
            signatureExpiry
        );
        verifySignature(
            tokenId,
            messageHash,
            signature,
            address(0),
            OperationType.BATCH_WITHDRAW,
            data
        );

        // 2/3) Effects + Interactions for each asset type
        if (amountETH > 0) {
<<<<<<< HEAD
            _withdrawETH(tokenId, amountETH, recipient);
        }

        // — ERC-20s —
        // Use epoch-based O(n) duplicate detection
        uint256 epoch = ++_currentEpoch;
        
        for (uint256 i; i < tokenAddresses.length; ) {
            address tok = tokenAddresses[i];
            
            // Check for duplicates in O(1) using epoch
            bytes32 tokenKey = keccak256(abi.encode(tok));
            if (_seenEpoch[tokenKey] == epoch) revert DuplicateEntry();
            _seenEpoch[tokenKey] = epoch;
            
            _withdrawERC20(tokenId, tok, tokenAmounts[i], recipient);
            
            unchecked {
                ++i;
=======
            uint256 currentBal = _ethBalances[tokenId];
            _ethBalances[tokenId] = currentBal - amountETH;
            (bool success, ) = payable(recipient).call{value: amountETH}('');
            if (!success) revert EthTransferFailed();
        }

        // — ERC-20s — enforce strictly increasing addresses (no duplicates)
        mapping(address => uint256) storage lockboxTokenBalances = _erc20Balances[tokenId];
        address previousTokenAddress;
        bool hasPreviousTokenAddress;
        for (uint256 i; i < tokenAddresses.length; ) {
            address tokenAddress = tokenAddresses[i];
            uint256 tokenAmount = tokenAmounts[i];

            if (hasPreviousTokenAddress) {
                if (uint256(uint160(tokenAddress)) <= uint256(uint160(previousTokenAddress))) revert UnsortedArray();
            } else {
                hasPreviousTokenAddress = true;
            }

            uint256 currentBalance = lockboxTokenBalances[tokenAddress];
            if (currentBalance < tokenAmount) revert InsufficientTokenBalance();
            unchecked {
                lockboxTokenBalances[tokenAddress] = currentBalance - tokenAmount;
            }

            if (lockboxTokenBalances[tokenAddress] == 0) {
                delete lockboxTokenBalances[tokenAddress];
                _removeERC20Token(tokenId, tokenAddress);
>>>>>>> 4ec104d6
            }

            IERC20(tokenAddress).safeTransfer(recipient, tokenAmount);
            previousTokenAddress = tokenAddress;
            unchecked { ++i; }
        }

        // — ERC-721s — enforce strictly increasing lexicographic order by (contract, tokenId)
        address previousNftContract;
        uint256 previousNftTokenId;
        bool hasPreviousNft;
        for (uint256 i; i < nftContracts.length; ) {
<<<<<<< HEAD
            bytes32 key = keccak256(abi.encodePacked(nftContracts[i], nftTokenIds[i]));
            
            // Check for duplicates in O(1) using epoch
            if (_seenEpoch[key] == epoch) revert DuplicateEntry();
            _seenEpoch[key] = epoch;
            
            _withdrawERC721(tokenId, nftContracts[i], nftTokenIds[i], recipient);
            
            unchecked {
                ++i;
            }
=======
            address nftContract = nftContracts[i];
            uint256 nftTokenId = nftTokenIds[i];

            if (hasPreviousNft) {
                if (nftContract < previousNftContract || (nftContract == previousNftContract && nftTokenId <= previousNftTokenId)) revert UnsortedArray();
            } else {
                hasPreviousNft = true;
            }

            bytes32 key = keccak256(abi.encodePacked(nftContract, nftTokenId));
            if (_lockboxNftData[tokenId][key].nftContract == address(0)) revert NFTNotFound();

            delete _lockboxNftData[tokenId][key];
            _removeNFTKey(tokenId, key);

            IERC721(nftContract).safeTransferFrom(address(this), recipient, nftTokenId);
            previousNftContract = nftContract;
            previousNftTokenId = nftTokenId;
            unchecked { ++i; }
>>>>>>> 4ec104d6
        }

        emit Withdrawn(tokenId, referenceId);
    }

    /*
     * @notice Execute an asset swap within a Lockbox, authorized via EIP-712 signature.
     * @param tokenId         The ID of the Lockbox.
     * @param messageHash     The EIP-712 digest that was signed.
     * @param signature       The EIP-712 signature by the active Lockbox key.
     * @param tokenIn         The input token address (address(0) for ETH).
     * @param tokenOut        The output token address (address(0) for ETH).
     * @param swapMode        Whether this is EXACT_IN or EXACT_OUT swap.
     * @param amountSpecified For EXACT_IN: input amount. For EXACT_OUT: desired output amount.
     * @param amountLimit     For EXACT_IN: min output. For EXACT_OUT: max input allowed.
     * @param target          The router/aggregator contract address to execute swap.
     * @param data            The pre-built calldata for the swap execution.
     * @param referenceId     External reference ID for off-chain tracking.
     * @param signatureExpiry UNIX timestamp after which the signature is invalid.
     * @param recipient       The recipient address for swap output. Use address(0) to credit lockbox.
     *
     * Requirements:
     * - `tokenId` must exist and caller must be its owner.
     * - `block.timestamp` must be < `signatureExpiry`.
     * - For EXACT_IN: Lockbox must have ≥ amountSpecified of tokenIn.
     * - For EXACT_OUT: Lockbox must have ≥ amountLimit of tokenIn (max you're willing to spend).
     * - `target` must be an allowed router.
     * - For EXACT_IN: Must receive ≥ amountLimit of tokenOut (min acceptable output).
     * - For EXACT_OUT: Must receive ≥ amountSpecified of tokenOut and spend ≤ amountLimit of tokenIn.
     * - If `recipient` is address(0), output is credited to lockbox, otherwise sent to recipient.
     */
    function swapInLockbox(
        uint256 tokenId,
        bytes32 messageHash,
        bytes memory signature,
        address tokenIn,
        address tokenOut,
        SwapMode swapMode,
        uint256 amountSpecified,
        uint256 amountLimit,
        address target,
        bytes calldata data,
        bytes32 referenceId,
        uint256 signatureExpiry,
        address recipient
    ) external nonReentrant {
        _requireOwnsLockbox(tokenId);
        if (block.timestamp > signatureExpiry) revert SignatureExpired();
        if (amountSpecified == 0) revert ZeroAmount();
        if (tokenIn == tokenOut) revert InvalidSwap();

        // Validate router and calldata selector (also handles zero address)
        if (!_isAllowedRouter(target)) revert UnauthorizedRouter();
        if (!_isAllowedSelector(data)) revert UnauthorizedSelector();

        // 1) Verify signature
        bytes memory authData = abi.encode(
            tokenIn,
            tokenOut,
            uint8(swapMode),
            amountSpecified,
            amountLimit,
            target,
            keccak256(data),
            referenceId,
            signatureExpiry,
            recipient
        );
        verifySignature(
            tokenId,
            messageHash,
            signature,
            address(0),
            OperationType.SWAP_ASSETS,
            authData
        );

        // 2) For EXACT_IN, check balance sufficiency upfront
        if (swapMode == SwapMode.EXACT_IN) {
            if (tokenIn == address(0)) {
                if (_ethBalances[tokenId] < amountSpecified) revert NoETHBalance();
            } else {
                if (_erc20Balances[tokenId][tokenIn] < amountSpecified) revert InsufficientTokenBalance();
            }
        } else {
            // For EXACT_OUT, check maximum input allowed
            if (tokenIn == address(0)) {
                if (_ethBalances[tokenId] < amountLimit) revert NoETHBalance();
            } else {
                if (_erc20Balances[tokenId][tokenIn] < amountLimit) revert InsufficientTokenBalance();
            }
        }

        // 3) Measure balances before swap
        uint256 balanceInBefore;
        if (tokenIn == address(0)) {
            balanceInBefore = address(this).balance;
        } else {
            balanceInBefore = IERC20(tokenIn).balanceOf(address(this));
        }
        
        uint256 balanceOutBefore;
        if (tokenOut == address(0)) {
            balanceOutBefore = address(this).balance;
        } else {
            balanceOutBefore = IERC20(tokenOut).balanceOf(address(this));
        }

        // 4) Execute swap with approval
        uint256 approvalAmount;
        uint256 ethValue;
        
        if (swapMode == SwapMode.EXACT_IN) {
            approvalAmount = amountSpecified;
            ethValue = (tokenIn == address(0)) ? amountSpecified : 0;
        } else {
            // For EXACT_OUT, approve the maximum we're willing to spend
            approvalAmount = amountLimit;
            ethValue = (tokenIn == address(0)) ? amountLimit : 0;
        }
        
        if (tokenIn != address(0)) {
            IERC20(tokenIn).forceApprove(target, approvalAmount);
        }
        
        (bool success,) = target.call{value: ethValue}(data);
        
        // Clean up approval
        if (tokenIn != address(0)) {
            IERC20(tokenIn).approve(target, 0);
        }
        
        if (!success) revert SwapCallFailed();

        // 5) Measure actual amounts transferred
        uint256 balanceInAfter;
        if (tokenIn == address(0)) {
            balanceInAfter = address(this).balance;
        } else {
            balanceInAfter = IERC20(tokenIn).balanceOf(address(this));
        }
        
        uint256 balanceOutAfter;
        if (tokenOut == address(0)) {
            balanceOutAfter = address(this).balance;
        } else {
            balanceOutAfter = IERC20(tokenOut).balanceOf(address(this));
        }
        
        // Calculate actual amounts (handles fee-on-transfer tokens)
        uint256 actualAmountIn = balanceInBefore - balanceInAfter;
        uint256 actualAmountOut = balanceOutAfter - balanceOutBefore;

        // 6) Validate swap based on mode
        if (swapMode == SwapMode.EXACT_IN) {
            // For EXACT_IN: verify we got at least minimum output
            if (actualAmountOut < amountLimit) revert SlippageExceeded();
            // Router shouldn't take more than specified
            if (actualAmountIn > amountSpecified) revert RouterOverspent();
        } else {
            // For EXACT_OUT: verify we didn't spend more than maximum
            if (actualAmountIn > amountLimit) revert SlippageExceeded();
            // We should get at least the specified output
            if (actualAmountOut < amountSpecified) revert InsufficientOutput();
        }
        
        // 6) Calculate fee and validate slippage
        uint256 feeAmount = (actualAmountOut * SWAP_FEE_BP + FEE_DIVISOR - 1) / FEE_DIVISOR;
        uint256 userAmount = actualAmountOut - feeAmount;

        // 7) Update accounting with actual amounts (handles fee-on-transfer)
        // Deduct actual input amount
        if (tokenIn == address(0)) {
            _ethBalances[tokenId] -= actualAmountIn;
        } else {
            _erc20Balances[tokenId][tokenIn] -= actualAmountIn;
            
            // Clean up if balance is now 0
            if (_erc20Balances[tokenId][tokenIn] == 0) {
                delete _erc20Balances[tokenId][tokenIn];
                _removeERC20Token(tokenId, tokenIn);
            }
        }
        
        // Credit fee to treasury lockbox
        if (feeAmount > 0) {
            _creditToLockbox(TREASURY_LOCKBOX_ID, tokenOut, feeAmount);
        }
        
        // Credit user amount to recipient or lockbox
        if (recipient != address(0)) {
            // Send directly to external recipient
            if (tokenOut == address(0)) {
                (bool ethSuccess, ) = payable(recipient).call{value: userAmount}('');
                if (!ethSuccess) revert EthTransferFailed();
            } else {
                IERC20(tokenOut).safeTransfer(recipient, userAmount);
            }
        } else {
            // Credit to user's lockbox
            _creditToLockbox(tokenId, tokenOut, userAmount);
        }

        emit SwapExecuted(tokenId, referenceId);
    }


    /* ─────────────────── View helpers ──────────────────── */

    /*
     * @notice Returns the full contents of a Lockbox: ETH, ERC-20 balances, and ERC-721s.
     * @param tokenId The ID of the Lockbox.
     * @return ethBalances      The ETH amount held.
     * @return erc20Tokens Array of (tokenAddress, balance) for each ERC-20.
     * @return nfts        Array of nftBalances structs representing each ERC-721.
     *
     * Requirements:
     * - `tokenId` must exist and caller must be its owner.
     */
    struct erc20Balances {
        address tokenAddress;
        uint256 balance;
    }

    function getFullLockbox(
        uint256 tokenId
    )
        external
        view
        returns (
            uint256 lockboxETH,
            erc20Balances[] memory erc20Tokens,
            nftBalances[] memory nftContracts
        )
    {
        if (_erc721.ownerOf(tokenId) != msg.sender) revert NotOwner();

        lockboxETH = _ethBalances[tokenId];

        // ERC-20s
        address[] storage tokenAddresses = _erc20TokenAddresses[tokenId];
        erc20Tokens = new erc20Balances[](tokenAddresses.length);
        for (uint256 i; i < tokenAddresses.length; ) {
            erc20Tokens[i] = erc20Balances({
                tokenAddress: tokenAddresses[i],
                balance: _erc20Balances[tokenId][tokenAddresses[i]]
            });
            unchecked {
                ++i;
            }
        }

        // ERC-721s
        bytes32[] storage nftList = _nftKeys[tokenId];
        uint256 count;
        for (uint256 i; i < nftList.length; ) {
            if (_lockboxNftData[tokenId][nftList[i]].nftContract != address(0)) count++;
            unchecked {
                ++i;
            }
        }
        nftContracts = new nftBalances[](count);
        uint256 idx;
        for (uint256 i; i < nftList.length; ) {
            if (_lockboxNftData[tokenId][nftList[i]].nftContract != address(0)) {
                nftContracts[idx++] = _lockboxNftData[tokenId][nftList[i]];
            }
            unchecked {
                ++i;
            }
        }
    }
    
    /**
     * @dev Internal helper to credit tokens to a lockbox.
     * @param tokenId The lockbox token ID.
     * @param token The token address (address(0) for ETH).
     * @param amount Amount to credit.
     */
    function _creditToLockbox(uint256 tokenId, address token, uint256 amount) internal {
        if (token == address(0)) {
            _ethBalances[tokenId] += amount;
        } else {
            // Register token if new
            if (_erc20Balances[tokenId][token] == 0) {
                _erc20TokenAddresses[tokenId].push(token);
                _erc20Index[tokenId][token] = _erc20TokenAddresses[tokenId].length - 1;
            }
            _erc20Balances[tokenId][token] += amount;
        }
    }

    /* ─────────────────── Internal helpers ────────────────────── */
    
    /**
     * @dev Internal helper to credit tokens to a lockbox
     * @param tokenId The lockbox token ID
     * @param token The token address (address(0) for ETH)
     * @param amount Amount to credit
     */
    function _creditToLockbox(uint256 tokenId, address token, uint256 amount) internal {
        if (token == address(0)) {
            _ethBalances[tokenId] += amount;
        } else {
            // Register token if new
            if (_erc20Index[tokenId][token] == 0) {
                _erc20Index[tokenId][token] = _erc20TokenAddresses[tokenId].length + 1;
                _erc20TokenAddresses[tokenId].push(token);
            }
            _erc20Balances[tokenId][token] += amount;
        }
    }
    
    /**
     * @dev Internal helper to withdraw ETH from a lockbox
     * @param tokenId The lockbox token ID
     * @param amountETH Amount of ETH to withdraw
     * @param recipient Address to receive the ETH
     */
    function _withdrawETH(uint256 tokenId, uint256 amountETH, address recipient) internal {
        _ethBalances[tokenId] -= amountETH;
        
        (bool success, ) = payable(recipient).call{value: amountETH}('');
        if (!success) revert EthTransferFailed();
    }
    
    /**
     * @dev Internal helper to withdraw ERC20 tokens from a lockbox
     * @param tokenId The lockbox token ID
     * @param tokenAddress The ERC20 token address
     * @param amount Amount of tokens to withdraw
     * @param recipient Address to receive the tokens
     */
    function _withdrawERC20(
        uint256 tokenId,
        address tokenAddress,
        uint256 amount,
        address recipient
    ) internal {
        mapping(address => uint256) storage balMap = _erc20Balances[tokenId];
        
        unchecked {
            balMap[tokenAddress] -= amount;
        }
        
        if (balMap[tokenAddress] == 0) {
            delete balMap[tokenAddress];
            _removeERC20Token(tokenId, tokenAddress);
        }
        
        IERC20(tokenAddress).safeTransfer(recipient, amount);
    }
    
    /**
     * @dev Internal helper to withdraw an ERC721 NFT from a lockbox
     * @param tokenId The lockbox token ID
     * @param nftContract The ERC721 contract address
     * @param nftTokenId The NFT token ID
     * @param recipient Address to receive the NFT
     */
    function _withdrawERC721(
        uint256 tokenId,
        address nftContract,
        uint256 nftTokenId,
        address recipient
    ) internal {
        bytes32 key = keccak256(abi.encodePacked(nftContract, nftTokenId));
        
        delete _lockboxNftData[tokenId][key];
        _removeNFTKey(tokenId, key);
        
        IERC721(nftContract).safeTransferFrom(address(this), recipient, nftTokenId);
    }
    
    /**
     * @dev Check if a router is in the immutable allowlist.
     * @param router The router address to check.
     * @return bool True if the router is allowed.
     */
    function _isAllowedRouter(address router) private pure returns (bool) {
        return
            // Uniswap Universal Router (standard - supports V2/V3/V4)
            router == 0x3fC91A3afd70395Cd496C647d5a6CC9D4B2b7FAD ||
            // Uniswap V4 Universal Router (V4-specific)
            router == 0x66a9893cC07D91D95644AEDD05D03f95e1dBA8Af ||
            // 1inch v6 Aggregation Router (latest)
            router == 0x111111125421cA6dc452d289314280a0f8842A65 ||
            // 0x Exchange Proxy
            router == 0xDef1C0ded9bec7F1a1670819833240f027b25EfF ||
            // Paraswap v5 Augustus Swapper
            router == 0xDEF171Fe48CF0115B1d80b88dc8eAB59176FEe57 ||
            // Cowswap GPv2Settlement
            router == 0x9008D19f58AAbD9eD0D60971565AA8510560ab41;
    }

    /**
     * @dev Check if the calldata selector is allowed for swap operations.
     * Prevents arbitrary function calls by whitelisting safe swap selectors.
     * @param data The calldata to validate
     * @return bool True if the selector is allowed for swaps
     */
    function _isAllowedSelector(bytes calldata data) private pure returns (bool) {
        if (data.length < 4) return false;
        
        bytes4 selector = bytes4(data[:4]);
        
        return
            // Uniswap V3 Router
            selector == 0x04e45aaf || // exactInputSingle(address,address,uint24,address,uint256,uint256,uint160)
            selector == 0x5023b4df || // exactOutputSingle(address,address,uint24,address,uint256,uint256,uint160)  
            selector == 0xc04b8d59 || // exactInput
            selector == 0xf28c0498 || // exactOutput
            
            // Uniswap Universal Router
            selector == 0x3593564c || // execute(bytes,bytes[],uint256)
            selector == 0x24856bc3 || // execute(bytes,bytes[])
            
            // 1inch v6 (AggregationRouterV6.swap(address,(..),bytes))
            selector == 0x6b1ef56f || // swap(address,(...),bytes)
            
            // 0x Protocol (Exchange Proxy)
            selector == 0x415565b0 || // transformERC20
            selector == 0xd9627aa4 || // sellToUniswap
            
            // Paraswap Augustus
            selector == 0x54e3f31b || // simpleSwap
            selector == 0xa94e78ef || // multiSwap
            
            // CowSwap GPv2 Settlement
            selector == 0x13d79a0b;   // settle
    }

    /**
     * @notice Get list of all allowed routers (for transparency).
     * @return address[] Array of allowed router addresses.
     */
    function getAllowedRouters() external pure returns (address[] memory) {
        address[] memory routers = new address[](6);
        routers[0] = 0x3fC91A3afd70395Cd496C647d5a6CC9D4B2b7FAD; // Uniswap Universal Router
        routers[1] = 0x66a9893cC07D91D95644AEDD05D03f95e1dBA8Af; // Uniswap V4 Universal Router
        routers[2] = 0x111111125421cA6dc452d289314280a0f8842A65; // 1inch v6
        routers[3] = 0xDef1C0ded9bec7F1a1670819833240f027b25EfF; // 0x
        routers[4] = 0xDEF171Fe48CF0115B1d80b88dc8eAB59176FEe57; // Paraswap
        routers[5] = 0x9008D19f58AAbD9eD0D60971565AA8510560ab41; // Cowswap
        return routers;
    }

    /**
     * @notice Check if a router is allowed (public helper).
     * @param router The router address to check.
     * @return bool True if the router is allowed.
     */
    function isAllowedRouter(address router) external pure returns (bool) {
        return _isAllowedRouter(router);
    }
}<|MERGE_RESOLUTION|>--- conflicted
+++ resolved
@@ -135,17 +135,8 @@
             data
         );
 
-<<<<<<< HEAD
         // 2) Effects + Interaction
         _withdrawETH(tokenId, amountETH, recipient);
-=======
-        // 2) Effects
-        _ethBalances[tokenId] = currentBal - amountETH;
-
-        // 3) Interaction
-        (bool success, ) = payable(recipient).call{value: amountETH}('');
-        if (!success) revert EthTransferFailed();
->>>>>>> 4ec104d6
 
         emit Withdrawn(tokenId, referenceId);
     }
@@ -185,11 +176,8 @@
         mapping(address => uint256) storage balMap = _erc20Balances[tokenId];
         uint256 bal = balMap[tokenAddress];
         if (bal < amount) revert InsufficientTokenBalance();
-<<<<<<< HEAD
-=======
 
         _verifyReferenceId(tokenId, referenceId);
->>>>>>> 4ec104d6
 
         // 1) Verify
         bytes memory data = abi.encode(
@@ -208,24 +196,8 @@
             data
         );
 
-<<<<<<< HEAD
         // 2) Effects + Interaction
         _withdrawERC20(tokenId, tokenAddress, amount, recipient);
-=======
-        // 2) Effects
-        unchecked {
-            balMap[tokenAddress] = bal - amount;
-        }
-
-        if (balMap[tokenAddress] == 0) {
-            // Full storage refund for setting slot from non-zero → zero
-            delete balMap[tokenAddress];
-            _removeERC20Token(tokenId, tokenAddress);
-        }
-
-        // 3) Interaction
-        IERC20(tokenAddress).safeTransfer(recipient, amount);
->>>>>>> 4ec104d6
 
         emit Withdrawn(tokenId, referenceId);
     }
@@ -264,11 +236,8 @@
         
         bytes32 key = keccak256(abi.encodePacked(nftContract, nftTokenId));
         if (_lockboxNftData[tokenId][key].nftContract == address(0)) revert NFTNotFound();
-<<<<<<< HEAD
-=======
 
         _verifyReferenceId(tokenId, referenceId);
->>>>>>> 4ec104d6
 
         // 1) Verify
         bytes memory data = abi.encode(
@@ -287,17 +256,8 @@
             data
         );
 
-<<<<<<< HEAD
         // 2) Effects + Interaction
         _withdrawERC721(tokenId, nftContract, nftTokenId, recipient);
-=======
-        // 2) Effects
-        delete _lockboxNftData[tokenId][key];
-        _removeNFTKey(tokenId, key);
-
-        // 3) Interaction
-        IERC721(nftContract).safeTransferFrom(address(this), recipient, nftTokenId);
->>>>>>> 4ec104d6
 
         emit Withdrawn(tokenId, referenceId);
     }
@@ -368,11 +328,8 @@
             if (_lockboxNftData[tokenId][key].nftContract == address(0)) revert NFTNotFound();
             unchecked { ++i; }
         }
-<<<<<<< HEAD
-=======
 
         _verifyReferenceId(tokenId, referenceId);
->>>>>>> 4ec104d6
 
         // 1) Verify
         bytes memory data = abi.encode(
@@ -396,27 +353,6 @@
 
         // 2/3) Effects + Interactions for each asset type
         if (amountETH > 0) {
-<<<<<<< HEAD
-            _withdrawETH(tokenId, amountETH, recipient);
-        }
-
-        // — ERC-20s —
-        // Use epoch-based O(n) duplicate detection
-        uint256 epoch = ++_currentEpoch;
-        
-        for (uint256 i; i < tokenAddresses.length; ) {
-            address tok = tokenAddresses[i];
-            
-            // Check for duplicates in O(1) using epoch
-            bytes32 tokenKey = keccak256(abi.encode(tok));
-            if (_seenEpoch[tokenKey] == epoch) revert DuplicateEntry();
-            _seenEpoch[tokenKey] = epoch;
-            
-            _withdrawERC20(tokenId, tok, tokenAmounts[i], recipient);
-            
-            unchecked {
-                ++i;
-=======
             uint256 currentBal = _ethBalances[tokenId];
             _ethBalances[tokenId] = currentBal - amountETH;
             (bool success, ) = payable(recipient).call{value: amountETH}('');
@@ -446,7 +382,6 @@
             if (lockboxTokenBalances[tokenAddress] == 0) {
                 delete lockboxTokenBalances[tokenAddress];
                 _removeERC20Token(tokenId, tokenAddress);
->>>>>>> 4ec104d6
             }
 
             IERC20(tokenAddress).safeTransfer(recipient, tokenAmount);
@@ -459,19 +394,6 @@
         uint256 previousNftTokenId;
         bool hasPreviousNft;
         for (uint256 i; i < nftContracts.length; ) {
-<<<<<<< HEAD
-            bytes32 key = keccak256(abi.encodePacked(nftContracts[i], nftTokenIds[i]));
-            
-            // Check for duplicates in O(1) using epoch
-            if (_seenEpoch[key] == epoch) revert DuplicateEntry();
-            _seenEpoch[key] = epoch;
-            
-            _withdrawERC721(tokenId, nftContracts[i], nftTokenIds[i], recipient);
-            
-            unchecked {
-                ++i;
-            }
-=======
             address nftContract = nftContracts[i];
             uint256 nftTokenId = nftTokenIds[i];
 
@@ -491,7 +413,6 @@
             previousNftContract = nftContract;
             previousNftTokenId = nftTokenId;
             unchecked { ++i; }
->>>>>>> 4ec104d6
         }
 
         emit Withdrawn(tokenId, referenceId);
