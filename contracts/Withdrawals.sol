// SPDX-License-Identifier: BUSL-1.1
// Copyright © 2025 Lockx. All rights reserved.
// This software is licensed under the Business Source License 1.1 (BUSL-1.1).
// You may use, modify, and distribute this code for non-commercial purposes only.
// For commercial use, you must obtain a license from Lockx.io.
// On or after January 1, 2029, this code will be made available under the MIT License.
pragma solidity ^0.8.30;

import '@openzeppelin/contracts/token/ERC20/utils/SafeERC20.sol';
import '@openzeppelin/contracts/token/ERC20/IERC20.sol';
import '@openzeppelin/contracts/utils/ReentrancyGuard.sol';
import '@openzeppelin/contracts/token/ERC721/IERC721.sol';
import './Deposits.sol';

/**
 * @title Withdrawals
 * @dev Signature-gated withdraw, swap, and view helpers.
 *      Inherits Deposits for storage & deposit helpers, and
 *      SignatureVerification for EIP-712 auth.
 */
abstract contract Withdrawals is Deposits {
    using SafeERC20 for IERC20;


    /* ───────── Enums ───────── */
    enum SwapMode {
        EXACT_IN,   // Specify exact input amount, get variable output
        EXACT_OUT   // Specify exact output amount, use variable input
    }

    /* ───────── Treasury Constants ───────── */
    uint256 public constant TREASURY_LOCKBOX_ID = 0;
    uint256 public constant SWAP_FEE_BP = 20; // 0.2% fee
    uint256 public constant SWAP_FEE_BP = 10;
    uint256 private constant FEE_DIVISOR = 10000;


    /* ───────── Events ───────── */
    event Withdrawn(uint256 indexed tokenId, bytes32 indexed referenceId);
    event SwapExecuted(uint256 indexed tokenId, bytes32 indexed referenceId);
    

    /* ───────── Errors ───────── */
    error NoETHBalance();
    error InsufficientTokenBalance();
    error NFTNotFound();
    error EthTransferFailed();
    error SignatureExpired();
    error SwapCallFailed();
    error InvalidSwap();
    error SlippageExceeded();
    error RouterOverspent();
    error InsufficientOutput();
    error DuplicateEntry();
    error UnsortedArray();
    error InvalidRecipient();
    error UnauthorizedRouter();
    error UnauthorizedSelector();


    /* ───────── Storage for O(n) duplicate detection ───────── */
    mapping(bytes32 => uint256) private _seenEpoch;
    uint256 private _currentEpoch = 1;

    /* ───────── Static router allowlist (mainnet) ───────── */
    function _isAllowedRouter(address target) private pure returns (bool) {
        return
            // Uniswap V3 SwapRouter02
            target == 0x68b3465833fb72A70ecDF485E0e4C7bD8665Fc45 ||
            // Uniswap Universal Router
            target == 0xEf1c6E67703c7BD7107eed8303Fbe6EC2554BF6B ||
            // 1inch Aggregation Router v6
            target == 0x111111125421cA6dc452d289314280a0f8842A65 ||
            // 0x Exchange Proxy
            target == 0xDef1C0ded9bec7F1a1670819833240f027b25EfF ||
            // Paraswap Augustus
            target == 0xDEF171Fe48CF0115B1d80b88dc8eAB59176FEe57 ||
            // CowSwap GPv2 Settlement
            target == 0x9008D19f58AAbD9eD0D60971565AA8510560ab41;
    }

    /* ─────────────────── Lockbox withdrawals ───────────────────── */

    /*
     * @notice Withdraw ETH from a Lockbox, authorized via EIP-712 signature.
     * @param tokenId         The ID of the Lockbox.
     * @param messageHash     The EIP-712 digest that was signed.
     * @param signature       The EIP-712 signature by the active Lockbox key.
     * @param amountETH       The amount of ETH to withdraw.
     * @param recipient       The address receiving the ETH.
     * @param referenceId     External reference ID for off-chain tracking.
     * @param signatureExpiry UNIX timestamp after which the signature is invalid.
     *
     * Requirements:
     * - `tokenId` must exist and caller must be its owner.
     * - `recipient` must not be the zero address.
     * - `block.timestamp` must be ≤ `signatureExpiry`.
     * - Lockbox must have ≥ `amountETH` ETH
     */
    function withdrawETH(
        uint256 tokenId,
        bytes32 messageHash,
        bytes memory signature,
        uint256 amountETH,
        address recipient,
        bytes32 referenceId,
        uint256 signatureExpiry
    ) external nonReentrant {
        _requireOwnsLockbox(tokenId);
        if (recipient == address(0)) revert ZeroAddress();
        if (recipient == address(this)) revert InvalidRecipient();
        if (block.timestamp > signatureExpiry) revert SignatureExpired();
<<<<<<< HEAD
        
        uint256 currentBal = _ethBalances[tokenId];
        if (currentBal < amountETH) revert NoETHBalance();
=======
        _verifyReferenceId(tokenId, referenceId);
>>>>>>> fa024753

        // 1) Verify
        bytes memory data = abi.encode(
            amountETH,
            recipient,
            referenceId,
            signatureExpiry
        );
        verifySignature(
            tokenId,
            messageHash,
            signature,
            address(0),
            OperationType.WITHDRAW_ETH,
            data
        );

        // 2) Effects
        _ethBalances[tokenId] = currentBal - amountETH;

        // 3) Interaction
        (bool success, ) = payable(recipient).call{value: amountETH}('');
        if (!success) revert EthTransferFailed();

        emit Withdrawn(tokenId, referenceId);
    }

    /*
     * @notice Withdraw an ERC-20 token from a Lockbox, authorized via EIP-712 signature.
     * @param tokenId         The ID of the Lockbox.
     * @param messageHash     The EIP-712 digest that was signed.
     * @param signature       The EIP-712 signature by the active Lockbox key.
     * @param tokenAddress    The ERC-20 token address to withdraw.
     * @param amount          The amount of tokens to withdraw.
     * @param recipient       The address receiving the tokens.
     * @param referenceId     External reference ID for off-chain tracking.
     * @param signatureExpiry UNIX timestamp after which the signature is invalid.
     *
     * Requirements:
     * - `tokenId` must exist and caller must be its owner.
     * - `recipient` must not be the zero address.
     * - `block.timestamp` must be ≤ `signatureExpiry`.
     * - Lockbox must have ≥ `amount` balance of `tokenAddress`.
     */
    function withdrawERC20(
        uint256 tokenId,
        bytes32 messageHash,
        bytes memory signature,
        address tokenAddress,
        uint256 amount,
        address recipient,
        bytes32 referenceId,
        uint256 signatureExpiry
    ) external nonReentrant {
        _requireOwnsLockbox(tokenId);
        if (recipient == address(0)) revert ZeroAddress();
        if (recipient == address(this)) revert InvalidRecipient();
        if (block.timestamp > signatureExpiry) revert SignatureExpired();
<<<<<<< HEAD
        
        mapping(address => uint256) storage balMap = _erc20Balances[tokenId];
        uint256 bal = balMap[tokenAddress];
        if (bal < amount) revert InsufficientTokenBalance();
=======
        _verifyReferenceId(tokenId, referenceId);
>>>>>>> fa024753

        // 1) Verify
        bytes memory data = abi.encode(
            tokenAddress,
            amount,
            recipient,
            referenceId,
            signatureExpiry
        );
        verifySignature(
            tokenId,
            messageHash,
            signature,
            address(0),
            OperationType.WITHDRAW_ERC20,
            data
        );

        // 2) Effects
        unchecked {
            balMap[tokenAddress] = bal - amount;
        }

        if (balMap[tokenAddress] == 0) {
            // Full storage refund for setting slot from non-zero → zero
            delete balMap[tokenAddress];
            _removeERC20Token(tokenId, tokenAddress);
        }

        // 3) Interaction
        IERC20(tokenAddress).safeTransfer(recipient, amount);

        emit Withdrawn(tokenId, referenceId);
    }

    /*
     * @notice Withdraw an ERC-721 token from a Lockbox, authorized via EIP-712 signature.
     * @param tokenId         The ID of the Lockbox.
     * @param messageHash     The EIP-712 digest that was signed.
     * @param signature       The EIP-712 signature by the active Lockbox key.
     * @param nftContract     The ERC-721 contract address to withdraw.
     * @param nftTokenId      The token ID of the ERC-721 to withdraw.
     * @param recipient       The address receiving the NFT.
     * @param referenceId     External reference ID for off-chain tracking.
     * @param signatureExpiry UNIX timestamp after which the signature is invalid.
     *
     * Requirements:
     * - `tokenId` must exist and caller must be its owner.
     * - `recipient` must not be the zero address.
     * - `block.timestamp` must be ≤ `signatureExpiry`.
     * - The specified NFT must be deposited in this Lockbox.
     */
    function withdrawERC721(
        uint256 tokenId,
        bytes32 messageHash,
        bytes memory signature,
        address nftContract,
        uint256 nftTokenId,
        address recipient,
        bytes32 referenceId,
        uint256 signatureExpiry
    ) external nonReentrant {
        _requireOwnsLockbox(tokenId);
        if (recipient == address(0)) revert ZeroAddress();
        if (recipient == address(this)) revert InvalidRecipient();
        if (block.timestamp > signatureExpiry) revert SignatureExpired();
<<<<<<< HEAD
        
        bytes32 key = keccak256(abi.encodePacked(nftContract, nftTokenId));
        if (_lockboxNftData[tokenId][key].nftContract == address(0)) revert NFTNotFound();
=======
        _verifyReferenceId(tokenId, referenceId);
>>>>>>> fa024753

        // 1) Verify
        bytes memory data = abi.encode(
            nftContract,
            nftTokenId,
            recipient,
            referenceId,
            signatureExpiry
        );
        verifySignature(
            tokenId,
            messageHash,
            signature,
            address(0),
            OperationType.WITHDRAW_NFT,
            data
        );

        // 2) Effects
        delete _lockboxNftData[tokenId][key];
        _removeNFTKey(tokenId, key);

        // 3) Interaction
        IERC721(nftContract).safeTransferFrom(address(this), recipient, nftTokenId);

        emit Withdrawn(tokenId, referenceId);
    }

    /*
     * @notice Batch withdrawal of ETH, ERC-20s, and ERC-721s with a single signature.
     * @param tokenId         The ID of the Lockbox.
     * @param messageHash     The EIP-712 digest that was signed.
     * @param signature       The EIP-712 signature by the active Lockbox key.
     * @param amountETH       The amount of ETH to withdraw.
     * @param tokenAddresses  The list of ERC-20 token addresses to withdraw.
     * @param tokenAmounts    The corresponding amounts of each ERC-20 to withdraw.
     * @param nftContracts    The list of ERC-721 contract addresses to withdraw.
     * @param nftTokenIds     The corresponding ERC-721 token IDs to withdraw.
     * @param recipient       The address receiving all assets.
     * @param referenceId     External reference ID for off-chain tracking.
     * @param signatureExpiry UNIX timestamp after which the signature is invalid.
     *
     * Requirements:
     * - `tokenId` must exist and caller must be its owner.
     * - `recipient` must not be the zero address.
     * - `block.timestamp` must be ≤ `signatureExpiry`.
     * - `tokenAddresses.length` must equal `tokenAmounts.length`.
     * - `nftContracts.length` must equal `nftTokenIds.length`.
     * - `tokenAddresses` must be sorted in strictly ascending order (no duplicates).
     * - NFT pairs `(nftContract, nftTokenId)` must be sorted in strictly ascending lexicographic order
     *   by `(nftContract, nftTokenId)` (no duplicates).
     * - Lockbox must have ≥ `amountETH` ETH and sufficient balances for each asset.
     */
    function batchWithdraw(
        uint256 tokenId,
        bytes32 messageHash,
        bytes memory signature,
        uint256 amountETH,
        address[] calldata tokenAddresses,
        uint256[] calldata tokenAmounts,
        address[] calldata nftContracts,
        uint256[] calldata nftTokenIds,
        address recipient,
        bytes32 referenceId,
        uint256 signatureExpiry
    ) external nonReentrant {
        _requireOwnsLockbox(tokenId);
        if (recipient == address(0)) revert ZeroAddress();
        if (recipient == address(this)) revert InvalidRecipient();
        if (block.timestamp > signatureExpiry) revert SignatureExpired();
        if (
            tokenAddresses.length != tokenAmounts.length ||
            nftContracts.length != nftTokenIds.length
        ) revert MismatchedInputs();
<<<<<<< HEAD
        
        // Check ETH balance
        if (amountETH > 0) {
            uint256 currentBal = _ethBalances[tokenId];
            if (currentBal < amountETH) revert NoETHBalance();
        }
        
        // Check ERC-20 balances
        mapping(address => uint256) storage balMap = _erc20Balances[tokenId];
        for (uint256 i; i < tokenAddresses.length; ) {
            if (balMap[tokenAddresses[i]] < tokenAmounts[i]) revert InsufficientTokenBalance();
            unchecked { ++i; }
        }
        
        // Check NFT ownership
        for (uint256 i; i < nftContracts.length; ) {
            bytes32 key = keccak256(abi.encodePacked(nftContracts[i], nftTokenIds[i]));
            if (_lockboxNftData[tokenId][key].nftContract == address(0)) revert NFTNotFound();
            unchecked { ++i; }
        }
=======
        _verifyReferenceId(tokenId, referenceId);
>>>>>>> fa024753

        // 1) Verify
        bytes memory data = abi.encode(
            amountETH,
            tokenAddresses,
            tokenAmounts,
            nftContracts,
            nftTokenIds,
            recipient,
            referenceId,
            signatureExpiry
        );
        verifySignature(
            tokenId,
            messageHash,
            signature,
            address(0),
            OperationType.BATCH_WITHDRAW,
            data
        );

        // 2/3) Effects + Interactions for each asset type
        if (amountETH > 0) {
            uint256 currentBal = _ethBalances[tokenId];
            _ethBalances[tokenId] = currentBal - amountETH;
            (bool success, ) = payable(recipient).call{value: amountETH}('');
            if (!success) revert EthTransferFailed();
        }

<<<<<<< HEAD
        // — ERC-20s —        
        // Use epoch-based O(n) duplicate detection
        uint256 epoch = ++_currentEpoch;
        
        for (uint256 i; i < tokenAddresses.length; ) {
            address tok = tokenAddresses[i];
            uint256 amt = tokenAmounts[i];
            
            // Check for duplicates in O(1) using epoch
            bytes32 tokenKey = keccak256(abi.encode(tok));
            if (_seenEpoch[tokenKey] == epoch) revert DuplicateEntry();
            _seenEpoch[tokenKey] = epoch;
            
            uint256 bal = balMap[tok];
            unchecked {
                balMap[tok] = bal - amt;
=======
        // — ERC-20s — enforce strictly increasing addresses (no duplicates)
        mapping(address => uint256) storage lockboxTokenBalances = _erc20Balances[tokenId];
        address previousTokenAddress;
        bool hasPreviousTokenAddress;
        for (uint256 i; i < tokenAddresses.length; ) {
            address tokenAddress = tokenAddresses[i];
            uint256 tokenAmount = tokenAmounts[i];

            if (hasPreviousTokenAddress) {
                if (uint256(uint160(tokenAddress)) <= uint256(uint160(previousTokenAddress))) revert UnsortedArray();
            } else {
                hasPreviousTokenAddress = true;
>>>>>>> fa024753
            }

            uint256 currentBalance = lockboxTokenBalances[tokenAddress];
            if (currentBalance < tokenAmount) revert InsufficientTokenBalance();
            unchecked {
                lockboxTokenBalances[tokenAddress] = currentBalance - tokenAmount;
            }

            if (lockboxTokenBalances[tokenAddress] == 0) {
                delete lockboxTokenBalances[tokenAddress];
                _removeERC20Token(tokenId, tokenAddress);
            }

            IERC20(tokenAddress).safeTransfer(recipient, tokenAmount);
            previousTokenAddress = tokenAddress;
            unchecked { ++i; }
        }

        // — ERC-721s — enforce strictly increasing lexicographic order by (contract, tokenId)
        address previousNftContract;
        uint256 previousNftTokenId;
        bool hasPreviousNft;
        for (uint256 i; i < nftContracts.length; ) {
<<<<<<< HEAD
            bytes32 key = keccak256(abi.encodePacked(nftContracts[i], nftTokenIds[i]));
            
            // Check for duplicates in O(1) using epoch
            if (_seenEpoch[key] == epoch) revert DuplicateEntry();
            _seenEpoch[key] = epoch;
            
=======
            address nftContract = nftContracts[i];
            uint256 nftTokenId = nftTokenIds[i];

            if (hasPreviousNft) {
                if (nftContract < previousNftContract || (nftContract == previousNftContract && nftTokenId <= previousNftTokenId)) revert UnsortedArray();
            } else {
                hasPreviousNft = true;
            }

            bytes32 key = keccak256(abi.encodePacked(nftContract, nftTokenId));
            if (_lockboxNftData[tokenId][key].nftContract == address(0)) revert NFTNotFound();

>>>>>>> fa024753
            delete _lockboxNftData[tokenId][key];
            _removeNFTKey(tokenId, key);

            IERC721(nftContract).safeTransferFrom(address(this), recipient, nftTokenId);
            previousNftContract = nftContract;
            previousNftTokenId = nftTokenId;
            unchecked { ++i; }
        }

        emit Withdrawn(tokenId, referenceId);
    }

    /*
     * @notice Execute an asset swap within a Lockbox, authorized via EIP-712 signature.
     * @param tokenId         The ID of the Lockbox.
     * @param messageHash     The EIP-712 digest that was signed.
     * @param signature       The EIP-712 signature by the active Lockbox key.
     * @param tokenIn         The input token address (address(0) for ETH).
     * @param tokenOut        The output token address (address(0) for ETH).
     * @param swapMode        Whether this is EXACT_IN or EXACT_OUT swap.
     * @param amountSpecified For EXACT_IN: input amount. For EXACT_OUT: desired output amount.
     * @param amountLimit     For EXACT_IN: min output. For EXACT_OUT: max input allowed.
     * @param target          The router/aggregator contract address to execute swap.
     * @param data            The pre-built calldata for the swap execution.
     * @param referenceId     External reference ID for off-chain tracking.
     * @param signatureExpiry UNIX timestamp after which the signature is invalid.
     * @param recipient       The recipient address for swap output. Use address(0) to credit lockbox.
     *
     * Requirements:
     * - `tokenId` must exist and caller must be its owner.
     * - `block.timestamp` must be < `signatureExpiry`.
     * - For EXACT_IN: Lockbox must have ≥ amountSpecified of tokenIn.
     * - For EXACT_OUT: Lockbox must have ≥ amountLimit of tokenIn (max you're willing to spend).
     * - `target` must be an allowed router.
     * - For EXACT_IN: Must receive ≥ amountLimit of tokenOut (min acceptable output).
     * - For EXACT_OUT: Must receive ≥ amountSpecified of tokenOut and spend ≤ amountLimit of tokenIn.
     * - If `recipient` is address(0), output is credited to lockbox, otherwise sent to recipient.
     */
    function swapInLockbox(
        uint256 tokenId,
        bytes32 messageHash,
        bytes memory signature,
        address tokenIn,
        address tokenOut,
        SwapMode swapMode,
        uint256 amountSpecified,
        uint256 amountLimit,
        address target,
        bytes calldata data,
        bytes32 referenceId,
        uint256 signatureExpiry,
        address recipient
    ) external nonReentrant {
        _requireOwnsLockbox(tokenId);
        if (block.timestamp > signatureExpiry) revert SignatureExpired();
        if (amountSpecified == 0) revert ZeroAmount();
        if (tokenIn == tokenOut) revert InvalidSwap();

        // Validate router and calldata selector (also handles zero address)
        if (!_isAllowedRouter(target)) revert UnauthorizedRouter();
        if (!_isAllowedSelector(data)) revert UnauthorizedSelector();

        // 1) Verify signature
        bytes memory authData = abi.encode(
            tokenIn,
            tokenOut,
            uint8(swapMode),
            amountSpecified,
            amountLimit,
            target,
            keccak256(data),
            referenceId,
            signatureExpiry,
            recipient
        );
        verifySignature(
            tokenId,
            messageHash,
            signature,
            address(0),
            OperationType.SWAP_ASSETS,
            authData
        );

        // 2) For EXACT_IN, check balance sufficiency upfront
        if (swapMode == SwapMode.EXACT_IN) {
            if (tokenIn == address(0)) {
                if (_ethBalances[tokenId] < amountSpecified) revert NoETHBalance();
            } else {
                if (_erc20Balances[tokenId][tokenIn] < amountSpecified) revert InsufficientTokenBalance();
            }
        } else {
            // For EXACT_OUT, check maximum input allowed
            if (tokenIn == address(0)) {
                if (_ethBalances[tokenId] < amountLimit) revert NoETHBalance();
            } else {
                if (_erc20Balances[tokenId][tokenIn] < amountLimit) revert InsufficientTokenBalance();
            }
        }

        // 3) Measure balances before swap
        uint256 balanceInBefore;
        if (tokenIn == address(0)) {
            balanceInBefore = address(this).balance;
        } else {
            balanceInBefore = IERC20(tokenIn).balanceOf(address(this));
        }
        
        uint256 balanceOutBefore;
        if (tokenOut == address(0)) {
            balanceOutBefore = address(this).balance;
        } else {
            balanceOutBefore = IERC20(tokenOut).balanceOf(address(this));
        }

        // 4) Execute swap with approval
        uint256 approvalAmount;
        uint256 ethValue;
        
        if (swapMode == SwapMode.EXACT_IN) {
            approvalAmount = amountSpecified;
            ethValue = (tokenIn == address(0)) ? amountSpecified : 0;
        } else {
            // For EXACT_OUT, approve the maximum we're willing to spend
            approvalAmount = amountLimit;
            ethValue = (tokenIn == address(0)) ? amountLimit : 0;
        }
        
        if (tokenIn != address(0)) {
            IERC20(tokenIn).forceApprove(target, approvalAmount);
        }
        
        (bool success,) = target.call{value: ethValue}(data);
        
        // Clean up approval
        if (tokenIn != address(0)) {
            IERC20(tokenIn).approve(target, 0);
        }
        
        if (!success) revert SwapCallFailed();

        // 5) Measure actual amounts transferred
        uint256 balanceInAfter;
        if (tokenIn == address(0)) {
            balanceInAfter = address(this).balance;
        } else {
            balanceInAfter = IERC20(tokenIn).balanceOf(address(this));
        }
        
        uint256 balanceOutAfter;
        if (tokenOut == address(0)) {
            balanceOutAfter = address(this).balance;
        } else {
            balanceOutAfter = IERC20(tokenOut).balanceOf(address(this));
        }
        
        // Calculate actual amounts (handles fee-on-transfer tokens)
        uint256 actualAmountIn = balanceInBefore - balanceInAfter;
        uint256 actualAmountOut = balanceOutAfter - balanceOutBefore;

        // 6) Validate swap based on mode
        if (swapMode == SwapMode.EXACT_IN) {
            // For EXACT_IN: verify we got at least minimum output
            if (actualAmountOut < amountLimit) revert SlippageExceeded();
            // Router shouldn't take more than specified
            if (actualAmountIn > amountSpecified) revert RouterOverspent();
        } else {
            // For EXACT_OUT: verify we didn't spend more than maximum
            if (actualAmountIn > amountLimit) revert SlippageExceeded();
            // We should get at least the specified output
            if (actualAmountOut < amountSpecified) revert InsufficientOutput();
        }
        
        // 6) Calculate fee and validate slippage
        uint256 feeAmount = (actualAmountOut * SWAP_FEE_BP + FEE_DIVISOR - 1) / FEE_DIVISOR;
        uint256 userAmount = actualAmountOut - feeAmount;

        // 7) Update accounting with actual amounts (handles fee-on-transfer)
        // Deduct actual input amount
        if (tokenIn == address(0)) {
            _ethBalances[tokenId] -= actualAmountIn;
        } else {
            _erc20Balances[tokenId][tokenIn] -= actualAmountIn;
            
            // Clean up if balance is now 0
            if (_erc20Balances[tokenId][tokenIn] == 0) {
                delete _erc20Balances[tokenId][tokenIn];
                _removeERC20Token(tokenId, tokenIn);
            }
        }
        
        // Credit fee to treasury lockbox
        if (feeAmount > 0) {
            _creditToLockbox(TREASURY_LOCKBOX_ID, tokenOut, feeAmount);
        }
        
        // Credit user amount to recipient or lockbox
        if (recipient != address(0)) {
            // Send directly to external recipient
            if (tokenOut == address(0)) {
                (bool ethSuccess, ) = payable(recipient).call{value: userAmount}('');
                if (!ethSuccess) revert EthTransferFailed();
            } else {
                IERC20(tokenOut).safeTransfer(recipient, userAmount);
            }
        } else {
            // Credit to user's lockbox
            _creditToLockbox(tokenId, tokenOut, userAmount);
        }

        emit SwapExecuted(tokenId, referenceId);
    }


    /* ─────────────────── View helpers ──────────────────── */

    /*
     * @notice Returns the full contents of a Lockbox: ETH, ERC-20 balances, and ERC-721s.
     * @param tokenId The ID of the Lockbox.
     * @return ethBalances      The ETH amount held.
     * @return erc20Tokens Array of (tokenAddress, balance) for each ERC-20.
     * @return nfts        Array of nftBalances structs representing each ERC-721.
     *
     * Requirements:
     * - `tokenId` must exist and caller must be its owner.
     */
    struct erc20Balances {
        address tokenAddress;
        uint256 balance;
    }

    function getFullLockbox(
        uint256 tokenId
    )
        external
        view
        returns (
            uint256 lockboxETH,
            erc20Balances[] memory erc20Tokens,
            nftBalances[] memory nftContracts
        )
    {
        if (_erc721.ownerOf(tokenId) != msg.sender) revert NotOwner();

        lockboxETH = _ethBalances[tokenId];

        // ERC-20s
        address[] storage tokenAddresses = _erc20TokenAddresses[tokenId];
        erc20Tokens = new erc20Balances[](tokenAddresses.length);
        for (uint256 i; i < tokenAddresses.length; ) {
            erc20Tokens[i] = erc20Balances({
                tokenAddress: tokenAddresses[i],
                balance: _erc20Balances[tokenId][tokenAddresses[i]]
            });
            unchecked {
                ++i;
            }
        }

        // ERC-721s
        bytes32[] storage nftList = _nftKeys[tokenId];
        uint256 count;
        for (uint256 i; i < nftList.length; ) {
            if (_lockboxNftData[tokenId][nftList[i]].nftContract != address(0)) count++;
            unchecked {
                ++i;
            }
        }
        nftContracts = new nftBalances[](count);
        uint256 idx;
        for (uint256 i; i < nftList.length; ) {
            if (_lockboxNftData[tokenId][nftList[i]].nftContract != address(0)) {
                nftContracts[idx++] = _lockboxNftData[tokenId][nftList[i]];
            }
            unchecked {
                ++i;
            }
        }
    }
    
    /**
     * @dev Internal helper to credit tokens to a lockbox.
     * @param tokenId The lockbox token ID.
     * @param token The token address (address(0) for ETH).
     * @param amount Amount to credit.
     */
    function _creditToLockbox(uint256 tokenId, address token, uint256 amount) internal {
        if (token == address(0)) {
            _ethBalances[tokenId] += amount;
        } else {
            // Register token if new
            if (_erc20Balances[tokenId][token] == 0) {
                _erc20TokenAddresses[tokenId].push(token);
                _erc20Index[tokenId][token] = _erc20TokenAddresses[tokenId].length - 1;
            }
            _erc20Balances[tokenId][token] += amount;
        }
    }

    /**
     * @dev Check if a router is in the immutable allowlist.
     * @param router The router address to check.
     * @return bool True if the router is allowed.
     */
    function _isAllowedRouter(address router) private pure returns (bool) {
        return
            // Uniswap Universal Router (standard - supports V2/V3/V4)
            router == 0x3fC91A3afd70395Cd496C647d5a6CC9D4B2b7FAD ||
            // Uniswap V4 Universal Router (V4-specific)
            router == 0x66a9893cC07D91D95644AEDD05D03f95e1dBA8Af ||
            // 1inch v6 Aggregation Router (latest)
            router == 0x111111125421cA6dc452d289314280a0f8842A65 ||
            // 0x Exchange Proxy
            router == 0xDef1C0ded9bec7F1a1670819833240f027b25EfF ||
            // Paraswap v5 Augustus Swapper
            router == 0xDEF171Fe48CF0115B1d80b88dc8eAB59176FEe57 ||
            // Cowswap GPv2Settlement
            router == 0x9008D19f58AAbD9eD0D60971565AA8510560ab41;
    }

    /**
     * @dev Check if the calldata selector is allowed for swap operations.
     * Prevents arbitrary function calls by whitelisting safe swap selectors.
     * @param data The calldata to validate
     * @return bool True if the selector is allowed for swaps
     */
    function _isAllowedSelector(bytes calldata data) private pure returns (bool) {
        if (data.length < 4) return false;
        
        bytes4 selector = bytes4(data[:4]);
        
        return
            // Uniswap V3 Router
            selector == 0x04e45aaf || // exactInputSingle(address,address,uint24,address,uint256,uint256,uint160)
            selector == 0x5023b4df || // exactOutputSingle(address,address,uint24,address,uint256,uint256,uint160)  
            selector == 0xc04b8d59 || // exactInput
            selector == 0xf28c0498 || // exactOutput
            
            // Uniswap Universal Router
            selector == 0x3593564c || // execute(bytes,bytes[],uint256)
            selector == 0x24856bc3 || // execute(bytes,bytes[])
            
            // 1inch v6 (AggregationRouterV6.swap(address,(..),bytes))
            selector == 0x6b1ef56f || // swap(address,(...),bytes)
            
            // 0x Protocol (Exchange Proxy)
            selector == 0x415565b0 || // transformERC20
            selector == 0xd9627aa4 || // sellToUniswap
            
            // Paraswap Augustus
            selector == 0x54e3f31b || // simpleSwap
            selector == 0xa94e78ef || // multiSwap
            
            // CowSwap GPv2 Settlement
            selector == 0x13d79a0b;   // settle
    }

    /**
     * @notice Get list of all allowed routers (for transparency).
     * @return address[] Array of allowed router addresses.
     */
    function getAllowedRouters() external pure returns (address[] memory) {
        address[] memory routers = new address[](6);
        routers[0] = 0x3fC91A3afd70395Cd496C647d5a6CC9D4B2b7FAD; // Uniswap Universal Router
        routers[1] = 0x66a9893cC07D91D95644AEDD05D03f95e1dBA8Af; // Uniswap V4 Universal Router
        routers[2] = 0x111111125421cA6dc452d289314280a0f8842A65; // 1inch v6
        routers[3] = 0xDef1C0ded9bec7F1a1670819833240f027b25EfF; // 0x
        routers[4] = 0xDEF171Fe48CF0115B1d80b88dc8eAB59176FEe57; // Paraswap
        routers[5] = 0x9008D19f58AAbD9eD0D60971565AA8510560ab41; // Cowswap
        return routers;
    }

    /**
     * @notice Check if a router is allowed (public helper).
     * @param router The router address to check.
     * @return bool True if the router is allowed.
     */
    function isAllowedRouter(address router) external pure returns (bool) {
        return _isAllowedRouter(router);
    }
}<|MERGE_RESOLUTION|>--- conflicted
+++ resolved
@@ -110,13 +110,11 @@
         if (recipient == address(0)) revert ZeroAddress();
         if (recipient == address(this)) revert InvalidRecipient();
         if (block.timestamp > signatureExpiry) revert SignatureExpired();
-<<<<<<< HEAD
-        
+
         uint256 currentBal = _ethBalances[tokenId];
         if (currentBal < amountETH) revert NoETHBalance();
-=======
+        
         _verifyReferenceId(tokenId, referenceId);
->>>>>>> fa024753
 
         // 1) Verify
         bytes memory data = abi.encode(
@@ -175,14 +173,12 @@
         if (recipient == address(0)) revert ZeroAddress();
         if (recipient == address(this)) revert InvalidRecipient();
         if (block.timestamp > signatureExpiry) revert SignatureExpired();
-<<<<<<< HEAD
         
         mapping(address => uint256) storage balMap = _erc20Balances[tokenId];
         uint256 bal = balMap[tokenAddress];
         if (bal < amount) revert InsufficientTokenBalance();
-=======
+
         _verifyReferenceId(tokenId, referenceId);
->>>>>>> fa024753
 
         // 1) Verify
         bytes memory data = abi.encode(
@@ -249,13 +245,11 @@
         if (recipient == address(0)) revert ZeroAddress();
         if (recipient == address(this)) revert InvalidRecipient();
         if (block.timestamp > signatureExpiry) revert SignatureExpired();
-<<<<<<< HEAD
         
         bytes32 key = keccak256(abi.encodePacked(nftContract, nftTokenId));
         if (_lockboxNftData[tokenId][key].nftContract == address(0)) revert NFTNotFound();
-=======
+
         _verifyReferenceId(tokenId, referenceId);
->>>>>>> fa024753
 
         // 1) Verify
         bytes memory data = abi.encode(
@@ -330,7 +324,6 @@
             tokenAddresses.length != tokenAmounts.length ||
             nftContracts.length != nftTokenIds.length
         ) revert MismatchedInputs();
-<<<<<<< HEAD
         
         // Check ETH balance
         if (amountETH > 0) {
@@ -351,9 +344,8 @@
             if (_lockboxNftData[tokenId][key].nftContract == address(0)) revert NFTNotFound();
             unchecked { ++i; }
         }
-=======
+
         _verifyReferenceId(tokenId, referenceId);
->>>>>>> fa024753
 
         // 1) Verify
         bytes memory data = abi.encode(
@@ -383,24 +375,6 @@
             if (!success) revert EthTransferFailed();
         }
 
-<<<<<<< HEAD
-        // — ERC-20s —        
-        // Use epoch-based O(n) duplicate detection
-        uint256 epoch = ++_currentEpoch;
-        
-        for (uint256 i; i < tokenAddresses.length; ) {
-            address tok = tokenAddresses[i];
-            uint256 amt = tokenAmounts[i];
-            
-            // Check for duplicates in O(1) using epoch
-            bytes32 tokenKey = keccak256(abi.encode(tok));
-            if (_seenEpoch[tokenKey] == epoch) revert DuplicateEntry();
-            _seenEpoch[tokenKey] = epoch;
-            
-            uint256 bal = balMap[tok];
-            unchecked {
-                balMap[tok] = bal - amt;
-=======
         // — ERC-20s — enforce strictly increasing addresses (no duplicates)
         mapping(address => uint256) storage lockboxTokenBalances = _erc20Balances[tokenId];
         address previousTokenAddress;
@@ -413,7 +387,6 @@
                 if (uint256(uint160(tokenAddress)) <= uint256(uint160(previousTokenAddress))) revert UnsortedArray();
             } else {
                 hasPreviousTokenAddress = true;
->>>>>>> fa024753
             }
 
             uint256 currentBalance = lockboxTokenBalances[tokenAddress];
@@ -437,14 +410,6 @@
         uint256 previousNftTokenId;
         bool hasPreviousNft;
         for (uint256 i; i < nftContracts.length; ) {
-<<<<<<< HEAD
-            bytes32 key = keccak256(abi.encodePacked(nftContracts[i], nftTokenIds[i]));
-            
-            // Check for duplicates in O(1) using epoch
-            if (_seenEpoch[key] == epoch) revert DuplicateEntry();
-            _seenEpoch[key] = epoch;
-            
-=======
             address nftContract = nftContracts[i];
             uint256 nftTokenId = nftTokenIds[i];
 
@@ -457,7 +422,6 @@
             bytes32 key = keccak256(abi.encodePacked(nftContract, nftTokenId));
             if (_lockboxNftData[tokenId][key].nftContract == address(0)) revert NFTNotFound();
 
->>>>>>> fa024753
             delete _lockboxNftData[tokenId][key];
             _removeNFTKey(tokenId, key);
 
