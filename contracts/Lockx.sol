--- conflicted
+++ resolved
@@ -97,21 +97,11 @@
     ) external payable nonReentrant {
         // Check ETH amount is non-zero
         if (msg.value == 0) revert ZeroAmount();
-<<<<<<< HEAD
-        
+
         // Create lockbox using helper
         uint256 tokenId = _createLockbox(to, lockboxPublicKey, referenceId);
         
         // Deposit ETH
-=======
-
-        // 2) Effects
-        uint256 tokenId = _nextId++;
-        initialize(tokenId, lockboxPublicKey, referenceId);
-        _mint(to, tokenId);
-
-        // 3) Interactions
->>>>>>> 4ec104d6
         _depositETH(tokenId, msg.value);
     }
 
@@ -141,14 +131,11 @@
         // Check ERC20 token and amount are valid
         if (tokenAddress == address(0)) revert ZeroTokenAddress();
         if (amount == 0) revert ZeroAmount();
-<<<<<<< HEAD
-=======
 
         // 2) Effects
         uint256 tokenId = _nextId++;
         initialize(tokenId, lockboxPublicKey, referenceId);
         _mint(to, tokenId);
->>>>>>> 4ec104d6
         
         // Create lockbox using helper
         uint256 tokenId = _createLockbox(to, lockboxPublicKey, referenceId);
@@ -177,14 +164,6 @@
     ) external nonReentrant {
         // Check NFT contract is valid
         if (nftContract == address(0)) revert ZeroTokenAddress();
-<<<<<<< HEAD
-=======
-
-        // 2) Effects
-        uint256 tokenId = _nextId++;
-        initialize(tokenId, lockboxPublicKey, referenceId);
-        _mint(to, tokenId);
->>>>>>> 4ec104d6
         
         // Create lockbox using helper
         uint256 tokenId = _createLockbox(to, lockboxPublicKey, referenceId);
@@ -229,19 +208,6 @@
             nftContracts.length != nftTokenIds.length
         ) revert ArrayLengthMismatch();
         if (msg.value != amountETH) revert EthValueMismatch();
-<<<<<<< HEAD
-=======
-        
-        // Prevent empty lockbox creation - at least one asset must be provided
-        if (amountETH == 0 && tokenAddresses.length == 0 && nftContracts.length == 0) {
-            revert ZeroAmount();
-        }
-
-        // 2) Effects
-        uint256 tokenId = _nextId++;
-        initialize(tokenId, lockboxPublicKey, referenceId);
-        _mint(to, tokenId);
->>>>>>> 4ec104d6
         
         // Create lockbox using helper
         uint256 tokenId = _createLockbox(to, lockboxPublicKey, referenceId);
