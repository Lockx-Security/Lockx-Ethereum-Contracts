--- conflicted
+++ resolved
@@ -101,11 +101,8 @@
 
         // 2) Effects
         uint256 tokenId = _nextId++;
-<<<<<<< HEAD
         _initialize(tokenId, lockboxPublicKey);
-=======
-        initialize(tokenId, lockboxPublicKey, referenceId);
->>>>>>> d04a657a
+
         _mint(to, tokenId);
 
         // 3) Interactions
@@ -146,11 +143,8 @@
 
         // 2) Effects
         uint256 tokenId = _nextId++;
-<<<<<<< HEAD
         _initialize(tokenId, lockboxPublicKey);
-=======
-        initialize(tokenId, lockboxPublicKey, referenceId);
->>>>>>> d04a657a
+        
         _mint(to, tokenId);
         
         // 3) Interactions
@@ -185,11 +179,8 @@
 
         // 2) Effects
         uint256 tokenId = _nextId++;
-<<<<<<< HEAD
         _initialize(tokenId, lockboxPublicKey);
-=======
-        initialize(tokenId, lockboxPublicKey, referenceId);
->>>>>>> d04a657a
+
         _mint(to, tokenId);
         
         // 3) Interactions
@@ -245,11 +236,8 @@
 
         // 2) Effects
         uint256 tokenId = _nextId++;
-<<<<<<< HEAD
         _initialize(tokenId, lockboxPublicKey);
-=======
-        initialize(tokenId, lockboxPublicKey, referenceId);
->>>>>>> d04a657a
+
         _mint(to, tokenId);
         
         // 3) Interactions
@@ -421,13 +409,9 @@
         if (block.timestamp > signatureExpiry) revert SignatureExpired();
         _verifyReferenceId(tokenId, referenceId);
 
-<<<<<<< HEAD
         bytes memory data = abi.encode(tokenId, referenceId, msg.sender, signatureExpiry);
         _verifySignature(
-=======
-        bytes memory data = abi.encode(referenceId, signatureExpiry);
-        verifySignature(
->>>>>>> d04a657a
+
             tokenId,
             messageHash,
             signature,
