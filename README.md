--- conflicted
+++ resolved
@@ -1,14 +1,7 @@
-<<<<<<< HEAD
 # Lockx Smart Contracts v3.0.1
 
 [![license](https://img.shields.io/badge/license-BUSL--1.1-blue)](LICENSE)
 [![version](https://img.shields.io/badge/version-3.0.1-green)](CHANGELOG.md)
-=======
-# Lockx Smart Contracts v3.0.0
-
-[![license](https://img.shields.io/badge/license-BUSL--1.1-blue)](LICENSE)
-[![version](https://img.shields.io/badge/version-3.0.0-green)](CHANGELOG.md)
->>>>>>> dec80dc7
 [![openzeppelin](https://img.shields.io/badge/OpenZeppelin-v5.3.0-blue)](https://github.com/OpenZeppelin/openzeppelin-contracts/releases/tag/v5.3.0)
 
 Professional Solidity smart-contract suite implementing soul-bound NFT lockboxes with OpenZeppelin v5.3.0 security standards. Features comprehensive testing with dual framework support (Hardhat + Foundry), property-based testing, and EIP-712 v3 signature verification.
@@ -34,19 +27,11 @@
 The Lockx smart contracts are open source with comprehensive security validation through dual testing frameworks:
 
 - **Hardhat Unit Tests**: 84.3% branch coverage across 45+ test files with 380+ individual tests
-<<<<<<< HEAD
 - **Foundry Property Testing**: 7 invariant tests with 25 million randomized operations
-=======
-- **Foundry Property Testing**: 7 invariant tests with 25 million randomized operations  
->>>>>>> dec80dc7
 - **Security Coverage**: 100% coverage on signature verification and access control paths
 - **Core Contract Coverage**: Lockx.sol achieves 90.54% branch coverage (exceeds 90% target)
 
 **Testing Results:**
-<<<<<<< HEAD
-
-=======
->>>>>>> dec80dc7
 ```
 File                     |  % Stmts | % Branch |  % Funcs |  % Lines |
 -------------------------|----------|----------|----------|----------|
@@ -58,10 +43,6 @@
 ```
 
 All tests are publicly available and replicable:
-<<<<<<< HEAD
-
-=======
->>>>>>> dec80dc7
 ```bash
 # Clone and test locally
 git clone [repo-url]
@@ -72,10 +53,6 @@
 ---
 
 🧪 **Testing framework**
-<<<<<<< HEAD
-
-=======
->>>>>>> dec80dc7
 - **Systematic Phase Testing**: 20 phase-based test files targeting specific branches
 - **Hardhat testing suite** with 84.3% branch coverage and 380+ individual tests
 - **Foundry testing** with 7 invariant tests executing 25 million operations
@@ -83,10 +60,6 @@
 - **Property-based testing** validating system invariants and balance consistency
 
 📊 **Test coverage**
-<<<<<<< HEAD
-
-=======
->>>>>>> dec80dc7
 - **Current Achievement**: 84.3% branch coverage (208/242 branches)
 - **Working Test Suite**: `systematic-core-suite.spec.ts` (5 passing tests) and systematic phases
 - **Foundry Invariants**: 25 million randomized operations across 7 test cases
@@ -156,10 +129,6 @@
 ```
 
 **Primary Test Files:**
-<<<<<<< HEAD
-
-=======
->>>>>>> dec80dc7
 - `systematic-core-suite.spec.ts` - **RELIABLE**: Core working test suite (5 passing tests)
 - `systematic-coverage-phase*.spec.ts` - **COMPREHENSIVE**: Phase-based systematic testing (20 files)
 - `advanced-branch-coverage.spec.ts` - Advanced branch targeting techniques
@@ -175,10 +144,6 @@
 ```
 
 **Invariant test results (all passing):**
-<<<<<<< HEAD
-
-=======
->>>>>>> dec80dc7
 - Contract ETH balance matches accounting ✅ (1000 runs × 25,000 calls)
 - Contract ERC20 balance matches accounting ✅ (1000 runs × 25,000 calls)
 - Nonces are monotonically increasing ✅ (1000 runs × 25,000 calls)
@@ -188,14 +153,9 @@
 - No duplicate addresses in arrays ✅ (1000 runs × 25,000 calls)
 
 **Test execution coverage:**
-<<<<<<< HEAD
 
 - **25 million operations** executed across 7 invariant tests
 - Property-based testing validating core system invariants
-=======
-- **25 million operations** executed across 7 invariant tests
-- Property-based testing validating core system invariants  
->>>>>>> dec80dc7
 - Statistical confidence in system behavior under all operation sequences
 - Balance consistency, array integrity, and nonce monotonicity verified
 
@@ -288,15 +248,9 @@
 
 ## Version information
 
-<<<<<<< HEAD
 **Current version:** 3.0.1  
 **OpenZeppelin:** v5.3.0  
 **EIP-712 domain:** 'Lockx', version '3'
-=======
-**Current version:** 3.0.0  
-**OpenZeppelin:** v5.3.0  
-**EIP-712 domain:** 'Lockx', version '3'  
->>>>>>> dec80dc7
 
 For detailed release notes, security improvements, and breaking changes, see [CHANGELOG.md](CHANGELOG.md).
 
